import torch
from torch._ops import ops


class FloatFunctional(torch.nn.Module):
    r"""State collector class for float operatitons.

    The instance of this class can be used instead of the ``torch.`` prefix for
    some operations. See example usage below.

    .. note::

        This class does not provide a ``forward`` hook. Instead, you must use
        one of the underlying functions (e.g. ``add``).

    .. Examples::

        >>> f_add = FloatFunctional()
        >>> a = torch.tensor(3.0)
        >>> b = torch.tensor(4.0)
        >>> f_add.add(a, b)  # Equivalent to ``torch.add(3, 4)

    Valid operation names:
        - add
        - cat
        - mul
    """
    def __init__(self):
        super(FloatFunctional, self).__init__()
        self.observer = torch.nn.Identity()

    def forward(self, x):
        raise RuntimeError("FloatFunctional is not intended to use the " +
                           "'forward'. Please use the underlying operation")

    r"""Operation equivalent to ``torch.add(Tensor, Tensor)``"""
    def add(self, x, y):
        # type: (Tensor, Tensor) -> Tensor
        r = torch.add(x, y)
        r = self.observer(r)
        return r

    r"""Operation equivalent to ``torch.add(Tensor, float)``"""
    def add_scalar(self, x, y):
        # type: (Tensor, float) -> Tensor
        r = torch.add(x, y)
        # TODO: Fix for QAT.
        self.observer(r)
        return r

<<<<<<< HEAD
    r"""Operation equivalent to ``torch.add(Tensor, float)``"""
    def add_scalar(self, x, y):
        # type: (Tensor, float) -> Tensor
        r = torch.add(x, y)
        # TODO: Fix for QAT.
        self.observer(r)
        return r

=======
>>>>>>> 3b3261ca
    r"""Operation equivalent to ``torch.mul(Tensor, Tensor)``"""
    def mul(self, x, y):
        # type: (Tensor, Tensor) -> Tensor
        r = torch.mul(x, y)
        r = self.observer(r)
        return r

    r"""Operation equivalent to ``torch.mul(Tensor, float)``"""
    def mul_scalar(self, x, y):
        # type: (Tensor, float) -> Tensor
        r = torch.mul(x, y)
        # TODO: Fix for QAT.
        self.observer(r)
        return r

    r"""Operation equivalent to ``torch.mul(Tensor, float)``"""
    def mul_scalar(self, x, y):
        # type: (Tensor, float) -> Tensor
        r = torch.mul(x, y)
        # TODO: Fix for QAT.
        self.observer(r)
        return r

    r"""Operation equivalent to ``torch.cat``"""
    def cat(self, x, dim=0):
        # type: (List[Tensor], int) -> Tensor
        r = torch.cat(x, dim=dim)
        r = self.observer(r)
        return r


class QFunctional(torch.nn.Module):
    r"""Wrapper class for quantized operatitons.

    The instance of this class can be used instead of the
    ``torch.ops.quantized`` prefix. See example usage below.

    .. note::

        This class does not provide a ``forward`` hook. Instead, you must use
        one of the underlying functions (e.g. ``add``).

    .. Examples::

        >>> q_add = QFunctional('add')
        >>> a = torch.quantize_linear(torch.tensor(3.0), 1.0, 0, torch.qint32)
        >>> b = torch.quantize_linear(torch.tensor(4.0), 1.0, 0, torch.qint32)
        >>> q_add.add(a, b)  # Equivalent to ``torch.ops.quantized.add(3, 4)

    Valid operation names:
        - add
        - cat
        - mul
    """
    def __init__(self):
        super(QFunctional, self).__init__()
        self.scale = 1.0
        self.zero_point = 0

    def _save_to_state_dict(self, destination, prefix, keep_vars):
        super(QFunctional, self)._save_to_state_dict(destination, prefix, keep_vars)
        destination[prefix + 'scale'] = torch.tensor(self.scale)
        destination[prefix + 'zero_point'] = torch.tensor(self.zero_point)

    def _load_from_state_dict(self, state_dict, prefix, local_metadata, strict,
                              missing_keys, unexpected_keys, error_msgs):

        self.scale = float(state_dict[prefix + 'scale'])
        state_dict.pop(prefix + 'scale')

        self.zero_point = int(state_dict[prefix + 'zero_point'])
        state_dict.pop(prefix + 'zero_point')
        super(QFunctional, self)._load_from_state_dict(state_dict, prefix, local_metadata, False,
                                                       missing_keys, unexpected_keys, error_msgs)

    def forward(self, x):
        raise RuntimeError("Functional is not intended to use the " +
                           "'forward'. Please use the underlying operation")

    r"""Operation equivalent to ``torch.ops.quantized.add``"""
    def add(self, x, y):
        # type: (Tensor, Tensor) -> Tensor
        return ops.quantized.add(x, y, scale=self.scale,
                                 zero_point=self.zero_point)

    r"""Operation equivalent to ``torch.ops.quantized.add(Tensor, float)``"""
    def add_scalar(self, x, y):
        # type: (Tensor, float) -> Tensor
        return ops.quantized.add_scalar(x, y, scale=self.scale,
                                        zero_point=self.zero_point)

    r"""Operation equivalent to ``torch.ops.quantized.mul(Tensor, Tensor)``"""
    def mul(self, x, y):
        # type: (Tensor, Tensor) -> Tensor
        return ops.quantized.mul(x, y, scale=self.scale,
                                 zero_point=self.zero_point)

    r"""Operation equivalent to ``torch.ops.quantized.mul(Tensor, float)``"""
    def mul_scalar(self, x, y):
        # type: (Tensor, float) -> Tensor
        return ops.quantized.mul_scalar(x, y, scale=self.scale,
                                        zero_point=self.zero_point)

    r"""Operation equivalent to ``torch.ops.quantized.cat``"""
    def cat(self, x, dim=0):
        # type: (List[Tensor], int) -> Tensor
        return ops.quantized.cat(x, scale=self.scale,
                                 zero_point=self.zero_point, dim=dim)

    @classmethod
    def from_float(cls, mod):
        assert type(mod) == FloatFunctional,\
            "QFunctional.from_float expects an instance of FloatFunctional"
        scale, zero_point = mod.observer.calculate_qparams()
        new_mod = QFunctional()
        new_mod.scale = float(scale)
        new_mod.zero_point = int(zero_point)
        return new_mod<|MERGE_RESOLUTION|>--- conflicted
+++ resolved
@@ -48,30 +48,11 @@
         self.observer(r)
         return r
 
-<<<<<<< HEAD
-    r"""Operation equivalent to ``torch.add(Tensor, float)``"""
-    def add_scalar(self, x, y):
-        # type: (Tensor, float) -> Tensor
-        r = torch.add(x, y)
-        # TODO: Fix for QAT.
-        self.observer(r)
-        return r
-
-=======
->>>>>>> 3b3261ca
     r"""Operation equivalent to ``torch.mul(Tensor, Tensor)``"""
     def mul(self, x, y):
         # type: (Tensor, Tensor) -> Tensor
         r = torch.mul(x, y)
         r = self.observer(r)
-        return r
-
-    r"""Operation equivalent to ``torch.mul(Tensor, float)``"""
-    def mul_scalar(self, x, y):
-        # type: (Tensor, float) -> Tensor
-        r = torch.mul(x, y)
-        # TODO: Fix for QAT.
-        self.observer(r)
         return r
 
     r"""Operation equivalent to ``torch.mul(Tensor, float)``"""
