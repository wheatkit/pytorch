--- conflicted
+++ resolved
@@ -1,11 +1,7 @@
 from __future__ import absolute_import, division, print_function, unicode_literals
 
-<<<<<<< HEAD
 import math
-from abc import ABC, abstractmethod
-=======
 from abc import ABCMeta, abstractmethod
->>>>>>> e1ea6a46
 from functools import partial
 
 import torch
