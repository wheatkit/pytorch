--- conflicted
+++ resolved
@@ -605,11 +605,8 @@
 
 def default_l2_observer(**kwargs):
     # Restrict activations to be in the range (0,127)
-<<<<<<< HEAD
     if "reduce_range" not in kwargs:
         print('Reducing range in Hist observer')
-=======
->>>>>>> 7cc11a39
         kwargs.setdefault("reduce_range", True)
     return observer(HistogramObserver, **kwargs)
 
