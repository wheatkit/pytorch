--- conflicted
+++ resolved
@@ -6,13 +6,8 @@
 import torch.backends.cudnn as cudnn
 import torch.jit.annotations
 import torch._jit_internal as _jit_internal
-<<<<<<< HEAD
-from torch._six import with_metaclass, get_function_from_type, \
+from torch._six import PY2, with_metaclass, get_function_from_type, \
     string_classes, builtins
-=======
-from torch._six import PY2, with_metaclass, get_function_from_type, \
-    string_classes
->>>>>>> 72bb84c5
 from torch._jit_internal import ignore  # noqa: F401
 from ..nn.modules.utils import _single, _pair, _triple, _quadruple, \
     _list_with_default
@@ -1013,17 +1008,10 @@
     if inspect.isclass(obj):
         if not _is_new_style_class(obj):
             raise RuntimeError("TorchScript classes must be new-style classes. Please inherit from 'object'")
-<<<<<<< HEAD
-        name = _qualified_name(obj)
-        ast = get_jit_class_def(obj, name)
-        _jit_script_class_compile(ast, _rcb, _recurse)
-        _add_script_class(obj, name)
-=======
         qualified_name = _qualified_name(obj)
         ast = get_jit_class_def(obj, obj.__name__)
-        _jit_script_class_compile(qualified_name, ast, _rcb)
+        _jit_script_class_compile(qualified_name, ast, _rcb, _recurse)
         _add_script_class(obj, qualified_name)
->>>>>>> 72bb84c5
         return obj
     else:
         ast = get_jit_def(obj)
@@ -1826,7 +1814,7 @@
     _builtin_table[id(math.fabs)] = "aten::fabs"
     _builtin_table[id(math.gamma)] = "aten::gamma"
     _builtin_table[id(math.lgamma)] = "aten::lgamma"
-    if not PY2: 
+    if not PY2:
         _builtin_table[id(math.gcd)] = "aten::gcd"
 
     _builtin_table[id(torch.nn.functional.interpolate)] = "aten::__interpolate"
