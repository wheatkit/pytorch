import torch._C
from torch.autograd import Variable, function
from torch.serialization import validate_cuda_device
from torch.nn import Module, ModuleList, Parameter, Sequential
from torch.jit.frontend import get_jit_class_def, get_jit_def, get_default_args
import torch.backends.cudnn as cudnn
import torch.jit.annotations
import torch._jit_internal as _jit_internal
from torch._six import PY2, with_metaclass, get_function_from_type, \
    string_classes
from torch._jit_internal import ignore  # noqa: F401
from ..nn.modules.utils import _single, _pair, _triple, _quadruple, \
    _list_with_default
import torch.testing

import math
from collections import OrderedDict, namedtuple
import textwrap
import sys
import warnings
import weakref
import types
import contextlib
import os
import functools
import copy
import collections
import inspect
import pickle
if sys.version_info[0] > 2:
    import pathlib


def _parse_env(name, default, true_message, false_message):
    value = os.environ.get(name)
    if value is None:
        return default
    if value.lower() in {'1', 'true', 'yes'}:
        return True
    elif value.lower() in {'0', 'false', 'no'}:
        return False
    if value == '1v':
        print(true_message)
        return True
    elif value == '0v':
        print(false_message)
        return False
    raise ValueError('Unknown setting of {}. Try using 0 or 1.'.format(name))


_enabled = _parse_env('PYTORCH_JIT', True, "> Using PyTorch JIT", "> PyTorch JIT DISABLED")
_flatten = torch._C._jit_flatten
_unflatten = torch._C._jit_unflatten
_jit_script_class_compile = torch._C._jit_script_class_compile

Future = torch._C.Future
_fork = torch._C.fork
_wait = torch._C.wait


@contextlib.contextmanager
def scope(scope_name):
    tracing_state = torch._C._get_tracing_state()
    if tracing_state:
        tracing_state.push_scope(scope_name)
    try:
        yield
    finally:
        if tracing_state:
            tracing_state.pop_scope()


DEFAULT_EXTRA_FILES_MAP = torch._C.ExtraFilesMap()


def load(f, map_location=None, _extra_files=DEFAULT_EXTRA_FILES_MAP):
    r"""
        Load a ``ScriptModule`` previously saved with :func:`save <torch.jit.save>`

        All previously saved modules, no matter their device, are first loaded onto CPU,
        and then are moved to the devices they were saved from. If this fails (e.g. because
        the run time system doesn't have certain devices), an exception is raised.
        However, storages can be dynamically remapped to an alternative set of devices
        using the `map_location` argument. Comparing to :func:`torch.load`, `map_location`
        in this function is simplified, which only accepts a string (e.g., 'cpu', 'cuda:0'),
        or torch.device (e.g., torch.device('cpu'))

        Arguments:
            f: a file-like object (has to implement read, readline, tell, and seek),
                or a string containing a file name
            map_location: can a string (e.g., 'cpu', 'cuda:0'), a device (e.g.,
                torch.device('cpu'))
            _extra_files: map from filename to content. The extra
                filenames given in the map would be loaded and their content
                would be stored in the provided map.


        Returns:
            A ``ScriptModule`` object.

        Example: ::

            torch.jit.load('scriptmodule.pt')

            # Load ScriptModule from io.BytesIO object
            with open('scriptmodule.pt', 'rb') as f:
                buffer = io.BytesIO(f.read())

            # Load all tensors to the original device
            torch.jit.load(buffer)

            # Load all tensors onto CPU, using a device
            torch.jit.load(buffer, map_location=torch.device('cpu'))

            # Load all tensors onto CPU, using a string
            torch.jit.load(buffer, map_location='cpu')

            # Load with extra files.
            files = {'metadata.json' : ''}
            torch.jit.load('scriptmodule.pt', _extra_files = files)
            print (files['metadata.json'])
    """
    m = ScriptModule()

    def module_lookup(names):
        curr = m
        for name in names:
            if not hasattr(curr, name):
                setattr(curr, name, ScriptModule())
            curr = getattr(curr, name)
        return curr._c
    if isinstance(f, string_classes):
        if not os.path.exists(f):
            raise ValueError("The provided filename {} does not exist".format(f))
    if isinstance(map_location, string_classes):
        map_location = torch.device(map_location)
    elif not (map_location is None or
              isinstance(map_location, torch.device)):
        raise ValueError("map_location should be either None, string or torch.device, "
                         "but got type: " + str(type(map_location)))
    if (str(map_location).startswith('cuda')):
        validate_cuda_device(map_location)

    if isinstance(f, str) or \
            (sys.version_info[0] == 2 and isinstance(f, unicode)) or \
            (sys.version_info[0] == 3 and isinstance(f, pathlib.Path)):
        torch._C.import_ir_module(module_lookup, f, map_location, _extra_files)
    else:
        torch._C.import_ir_module_from_buffer(module_lookup, f.read(), map_location, _extra_files)

    return m


def save(m, f, _extra_files=DEFAULT_EXTRA_FILES_MAP):
    """
        Save an offline version of this module for use in a separate process. The saved
        module serializes all of the methods, submodules, parameters, and attributes of this
        module. It can be loaded into the C++ API using ``torch::jit::load(filename)`` or into the Python
        API with ``torch.jit.load(filename)``.

        To be able to save a module, it must not make any calls to native Python functions.
        This means that all submodules must be subclasses of ``torch.jit.ScriptModule`` as well.

        .. DANGER::
           All modules, no matter their device, are always loaded onto the CPU during loading.
           This is different from :func:`torch.load`'s semantics and may change in the future.

        Arguments:
            m: a ScriptModule to save
            f: a file-like object (has to implement write and flush) or a string
               containing a file name
            _extra_files: Map from filename to contents which will be stored as part of 'f'

        .. warning::
            If you are using Python 2, ``torch.save`` does NOT support ``StringIO.StringIO``
            as a valid file-like object. This is because the write method should return
            the number of bytes written; ``StringIO.write()`` does not do this.

            Please use something like ``io.BytesIO`` instead.

        Example: ::

            m = torch.jit.ScriptModule()

            # Save to file
            torch.jit.save(m, 'scriptmodule.pt')

            # Save to io.BytesIO buffer
            buffer = io.BytesIO()
            torch.jit.save(m, buffer)

            # Save with extra files
            extra_files = torch._C.ExtraFilesMap()
            extra_files['foo.txt'] = 'bar'
            torch.jit.save(m, 'scriptmodule.pt', _extra_files=extra_files)
    """
    if isinstance(f, str) or \
            (sys.version_info[0] == 2 and isinstance(f, unicode)) or \
            (sys.version_info[0] == 3 and isinstance(f, pathlib.Path)):
        m.save(f, _extra_files=_extra_files)
    else:
        ret = m.save_to_buffer(_extra_files=_extra_files)
        f.write(ret)


def get_trace_graph(f, args=(), kwargs=None, _force_outplace=False, return_inputs=False):
    """
    Trace a function or model, returning a tuple consisting of the both the
    *trace* of an execution, as well as the original return value. If return_inputs,
    also returns the trace inputs as part of the tuple

    Tracing is guaranteed not to change the semantics of the function/module
    that is traced.

    Arguments:
        f (torch.nn.Module or function): the function or module
            to be traced.
        args (tuple or Tensor): the positional arguments to pass to the
            function/module to be traced.  A non-tuple is assumed to
            be a single positional argument to be passed to the model.
        kwargs (dict): the keyword arguments to pass to the function/module
            to be traced.

    Example: Trace a cell.

        >>> trace, out = jit.trace(nn.LSTMCell(), (input, hidden))
        >>> print(trace)
    """
    if kwargs is None:
        kwargs = {}
    if not isinstance(args, tuple):
        args = (args,)
    return LegacyTracedModule(f, _force_outplace, return_inputs)(*args, **kwargs)


def _unique_state_dict(module, keep_vars=False):
    # since Parameter.data always creates a new torch.Tensor instance,
    # id(v) doesn't work with it. So we always get the Parameter or Buffer
    # as values, and deduplicate the params using Parameters and Buffers
    state_dict = module.state_dict(keep_vars=True)
    filtered_dict = type(state_dict)()
    seen_ids = set()
    for k, v in state_dict.items():
        if id(v) in seen_ids:
            continue
        seen_ids.add(id(v))
        if keep_vars:
            filtered_dict[k] = v
        else:
            filtered_dict[k] = v.data
    return filtered_dict


def _create_interpreter_name_lookup_fn(frames_up=1):
    def _get_interpreter_name_for_var(var):
        frame = inspect.currentframe()
        i = 0
        while i < frames_up + 1:
            frame = frame.f_back
            i += 1

        f_locals = frame.f_locals
        f_globals = frame.f_globals

        for k, v in f_locals.items():
            if isinstance(v, torch.Tensor) and var is v:
                return k if k != 'self' else ''
        for k, v in f_globals.items():
            if isinstance(v, torch.Tensor) and var is v:
                return k if k != 'self' else ''
        return ''
    return _get_interpreter_name_for_var


class LegacyTracedModule(Module):
    def __init__(self, inner, force_outplace=False, return_inputs=False):
        super(LegacyTracedModule, self).__init__()
        # inner may be a Module, or it may be an arbitrary callable
        # If it's a Module, we get its parameters automatically, which lets
        # us avoid a special casing functions versus modules.
        self.inner = inner
        self._force_outplace = force_outplace
        self._return_inputs = return_inputs

    def forward(self, *args):
        in_vars, in_desc = _flatten(args)
        # NOTE: use full state, because we need it for BatchNorm export
        # This differs from the compiler path, which doesn't support it at the moment.
        module_state = list(_unique_state_dict(self, keep_vars=True).values())
        trace, all_trace_inputs = torch._C._tracer_enter(*(in_vars + module_state))
        ret_inputs = tuple(x.clone() for x in all_trace_inputs)
        torch._C._tracer_set_force_outplace(self._force_outplace)
        torch._C._tracer_set_get_unique_name_fn(_create_interpreter_name_lookup_fn())
        try:
            trace_inputs = _unflatten(all_trace_inputs[:len(in_vars)], in_desc)
            out = self.inner(*trace_inputs)
            out_vars, _ = _flatten(out)
            torch._C._tracer_exit(tuple(out_vars))
        except Exception:
            torch._C._tracer_abandon()
            raise
        if self._return_inputs:
            return trace, out, ret_inputs
        else:
            return trace, out


def _clone_inputs(args):
    def clone_input(a):
        if a is None:
            return None
        elif isinstance(a, torch.Tensor):
            # TODO: figure out one liner to .clone() and set requires_grad
            v = Variable(a.data.clone(), requires_grad=a.requires_grad)
            if a.grad is not None:
                v.grad = clone_input(v.grad)
            return v
        else:
            return a.clone()
    return function._nested_map(lambda x: isinstance(x, torch.Tensor),
                                clone_input, condition_msg="tensors")(args)


# This is purely for developer debugging.  We are not going to advertise it.
_JIT_DUMP = os.environ.get('PYTORCH_JIT_DUMP', False)
_JIT_TIME = os.environ.get('PYTORCH_JIT_TIME', False)  # CUDA-only timing
_JIT_DISABLE = os.environ.get('PYTORCH_JIT_DISABLE', False)
_JIT_STATS = os.environ.get('PYTORCH_JIT_STATS', False)


def _dump_trace(trace_name, pass_name, input_key, trace):
    if not _JIT_DUMP:
        return

    import torch.contrib._graph_vis as graph_vis

    filename = "{}_{}".format(trace_name, pass_name)
    # TODO: Also paste out the backtrace when the trace was compiled
    # (and maybe also when it was run?)
    with open(filename + ".ir", "w") as f:
        f.write("Input key: {}\n\n{}".format(input_key, str(trace)))
    graph_vis.write(trace.graph(), filename + ".html")


@contextlib.contextmanager
def _time(trace_name, name, time=True):
    if (not _JIT_TIME and not time) or not torch.cuda.is_available():
        yield
        return
    stream = torch.cuda.current_stream()
    start = torch.cuda.Event(enable_timing=True)
    end = torch.cuda.Event(enable_timing=True)
    stream.record_event(start)
    try:
        yield
    finally:
        stream.record_event(end)
        end.synchronize()
        print("{} {} time: {} ms".format(trace_name, name, start.elapsed_time(end)))


def verify(model, args, loss_fn=torch.sum, devices=None):
    """
    Verify that a JIT compiled model has the same behavior as its uncompiled
    version along with its backwards pass.  If your model returns multiple
    outputs, you must also specify a `loss_fn` to produce a loss for which
    the backwards will be computed.

    This function has side-effects (e.g., it executes your model / saves and loads
    parameters), so don't expect the model to come out exactly the same as what
    you passed in.

    Arguments:
        model (compiled torch.nn.Module or function): the module/function to be
            verified.  The module/function definition MUST have been decorated with
            `@torch.jit.compile`.
        args (tuple or Tensor): the positional arguments to pass to the
            compiled function/module to be verified.  A non-tuple is assumed to
            be a single positional argument to be passed to the model.
        loss_fn (function, optional): the loss function to be applied to
            the output of the model, before backwards is invoked.  By default,
            we assume that a model returns a single result, and we :func:`torch.sum`
            before calling backwards; if this is inappropriate, you can pass your
            own loss function.  Note that if a model returns a tuple of results,
            these are passed as separate positional arguments to `loss_fn`.
        devices (iterable of device IDs, optional): the GPU devices which the
            compiled module will be run on.  This determines the RNG state we
            must save when running both compiled and uncompiled versions of the model.
    """
    # TODO: In principle, we track device information in our trace, so it
    # should be possible to check if our execution actually obeyed the 'devices'
    # the user provided.

    # TODO: Consider adding a utility function to torch.jit to test
    # for this case
    if not isinstance(model, torch._C.CompiledFunction):
        raise TypeError("Cannot verify an uncompiled module.  Add @torch.jit.compile to compile it")
    is_module = isinstance(model, Module)

    if not isinstance(args, tuple):
        args = (args,)

    saved_args = _clone_inputs(args)
    if is_module:
        saved_state = copy.deepcopy(model.state_dict())

    def run_fwd_bwd(args, force_trace=False, assert_compiled=False):
        params = list(model.parameters()) if is_module else []
        in_vars, _ = _flatten((args, params))
        # We use a special API to reset the trace and compile it from scratch.
        compiled_fn = model
        if force_trace:
            compiled_fn.clear_cache()
        if assert_compiled:
            hits = compiled_fn.hits
        out = model(*args)
        if assert_compiled and compiled_fn.hits == hits:
            raise RuntimeError("failed to use the compiled function")
        if not isinstance(out, tuple):
            out = (out, )
        if loss_fn == torch.sum and len(out) != 1:
            raise ValueError(("Model returns {} outputs, but default loss function "
                              "(torch.sum) can only handle a single output").format(len(out)))
        out_vars, _ = _flatten(out)
        saved_outs = [v.data.clone() for v in out_vars]
        loss = loss_fn(*out)
        grads = torch.autograd.grad([loss], in_vars)
        # TODO: I'm not sure if the clone here is necessary but it is safer
        saved_grads = [v.data.clone() for v in grads]
        return (saved_outs, saved_grads)

    with torch.random.fork_rng(devices, _caller="torch.jit.verify"):
        uncompiled_outs, uncompiled_grads = run_fwd_bwd(args, force_trace=True)
        assert model.has_trace_for(*args)

    if is_module:
        model.load_state_dict(saved_state)
    compiled_outs, compiled_grads = run_fwd_bwd(args, assert_compiled=True)

    _verify_equal(uncompiled_outs, compiled_outs)
    _verify_equal(uncompiled_grads, compiled_grads)


def _verify_equal(xs, ys):
    for x, y in zip(xs, ys):
        if x.sub(y).abs().max() > 1e-6:
            raise RuntimeError("JIT and real computation mismatch")


def indent(s):
    return '\n'.join(['\t' + line for line in s.splitlines()])


class TracingCheckError(Exception):
    def __init__(self, graph_diff_error, tensor_compare_error, extra_msg=None):
        self.message = 'Tracing failed sanity checks!\n'
        if extra_msg is not None:
            self.message += extra_msg + '\n'
        if graph_diff_error is not None:
            self.message += 'ERROR: Graphs differed across invocations!\n'
            self.message += indent(graph_diff_error) + '\n'
        if tensor_compare_error is not None:
            self.message += 'ERROR: Tensor-valued Constant nodes differed in value ' \
                            'across invocations. This often indicates that the tracer has' \
                            ' encountered untraceable code.\n'
            self.message += indent(tensor_compare_error) + '\n'
        super(TracingCheckError, self).__init__(self.message)


# Check the traced module against a set of user-provided validation inputs
@torch.no_grad()
def _check_trace(check_inputs, func, executor_options, traced_func, check_tolerance, force_outplace, is_trace_module):
    # Note: tracing is independent of optimizations, which consume the trace
    executor_options['optimize'] = False
    for inputs in check_inputs:

        if isinstance(inputs, torch.Tensor):
            inputs = (inputs,)

        if is_trace_module:
            copied_dict = {}
            for name, data in inputs.items():
                copied_dict[name] = _clone_inputs(data)
            check_mod = torch.jit.trace_module(
                func.__self__ if hasattr(func, '__self__') else func,
                copied_dict,
                check_trace=False,
                _force_outplace=force_outplace,
                **executor_options)
            check_mod_func = check_mod._c._get_method(traced_func.name)
            inputs = inputs[traced_func.name]
            if isinstance(inputs, (torch.Tensor, dict)):
                inputs = (inputs,)
        else:
            check_mod = torch.jit.trace(
                func,
                _clone_inputs(inputs),
                check_trace=False,
                _force_outplace=force_outplace,
                **executor_options)
            check_mod_func = check_mod

        def graph_diagnostic_info():
            mod_canonicalized = torch._C._jit_pass_canonicalize(traced_func.graph)
            torch._C._jit_pass_erase_shape_information(mod_canonicalized)
            check_canonicalized = torch._C._jit_pass_canonicalize(check_mod_func.graph)
            torch._C._jit_pass_erase_shape_information(check_canonicalized)

            graph_diff_errors = None
            if str(mod_canonicalized) != str(check_canonicalized):
                import difflib
                graph_diff = difflib.ndiff(str(mod_canonicalized).splitlines(True),
                                           str(check_canonicalized).splitlines(True))
                graph_diff_errors = 'Graph diff:\n' + indent(''.join(graph_diff)) + '\n'

                for n_mod, n_check in zip(mod_canonicalized.nodes(), check_canonicalized.nodes()):
                    if str(n_mod) != str(n_check):
                        graph_diff_errors += 'First diverging operator:\n'
                        node_diff = difflib.ndiff(str(n_mod).splitlines(True),
                                                  str(n_check).splitlines(True))
                        source_printout = 'Node diff:\n' + indent(''.join(node_diff)) + '\n'
                        mod_stack = n_mod.sourceRange()
                        if mod_stack:
                            source_printout += 'Trace source location:\n' + indent(mod_stack) + '\n'
                        check_stack = n_check.sourceRange()
                        if check_stack:
                            source_printout += 'Check source location:\n' + indent(check_stack) + '\n'
                        graph_diff_errors += source_printout

                        break  # For now, only print out the first pair of nodes that diverges

            tensor_compare_errors = None
            # Check Tensor-valued constant nodes
            for n_mod, n_check in zip(mod_canonicalized.nodes(), check_canonicalized.nodes()):
                if n_mod.kind() != n_check.kind():
                    break  # Graphs have already diverged

                if n_mod.kind() == 'prim::Constant' and not (n_mod.mustBeNone() or n_check.mustBeNone()):
                    if n_mod.kindOf('value') != 't' or n_check.kindOf('value') != 't':
                        continue

                    mod_tensor_val = n_mod.t('value')
                    check_tensor_val = n_check.t('value')

                    try:
                        torch.testing.assert_allclose(mod_tensor_val, check_tensor_val)
                    except (RuntimeError, AssertionError) as e:
                        if tensor_compare_errors is None:
                            tensor_compare_errors = ''
                        tensor_compare_errors += 'Node:\n' + indent(str(n_mod)) + '\n'
                        compare_stack = n_mod.sourceRange()
                        if compare_stack:
                            tensor_compare_errors += 'Source Location:\n' + indent(compare_stack) + '\n'
                        tensor_compare_errors += 'Comparison exception: ' + indent(str(e))

                        break  # For now, only print the first diverging pair

            return graph_diff_errors, tensor_compare_errors

        def wrap_retval(x):
            return x if isinstance(x, tuple) else (x,)

        def run_mod_and_filter_tensor_outputs(mod, inputs, running_what):
            try:
                outs = wrap_retval(mod(*_clone_inputs(inputs)))
                outs = [out for out in outs if isinstance(out, torch.Tensor)]
                return outs
            except Exception as e:
                raise TracingCheckError(*graph_diagnostic_info(),
                                        extra_msg='Encountered an exception while running the ' + running_what +
                                                  ' with test inputs.\nException:\n' + indent(str(e)))

        has_warned = [False]

        def maybe_warn_nondeterministic():
            if has_warned[0]:
                return
            has_warned[0] = True
            nondeterm_ops = [op for op in traced_func.graph.nodes() if op.isNondeterministic()]
            if len(nondeterm_ops) > 0:
                nondeterministic_ops_warning = "Trace had nondeterministic nodes. "
                nondeterministic_ops_warning += "Did you forget call .eval() on your model? Nodes:\n"
                nondeterministic_ops_warning += "\n".join([indent(str(op)) for op in nondeterm_ops][:20])
                nondeterministic_ops_warning += "\nThis may cause errors in trace checking. To disable trace checking,"\
                                                " pass check_trace=False to torch.jit.trace()"
                warnings.warn(nondeterministic_ops_warning, category=TracerWarning, stacklevel=5)

        def compare_outputs(original, reference, match_what):
            all_ok = True
            for i, (orig, ref) in enumerate(zip(original, reference)):
                try:
                    torch.testing.assert_allclose(orig.double(), ref.double(), rtol=check_tolerance,
                                                  atol=torch.testing._get_default_tolerance(orig, ref)[1])
                except AssertionError as e:
                    maybe_warn_nondeterministic()
                    warnings.warn('Output nr ' + str(i + 1) + '. of the traced function does not match '
                                  'the corresponding output of the ' + match_what + '. Detailed error:\n' + str(e),
                                  category=TracerWarning, stacklevel=4)
                    all_ok = False

            return all_ok

        traced_outs = run_mod_and_filter_tensor_outputs(traced_func, inputs, 'trace')
        fn_outs = run_mod_and_filter_tensor_outputs(func, inputs, 'Python function')
        if compare_outputs(traced_outs, fn_outs, 'Python function'):
            check_outs = run_mod_and_filter_tensor_outputs(check_mod_func, inputs, 'repeated trace')
            compare_outputs(traced_outs, check_outs, 'repeated trace')

        diag_info = graph_diagnostic_info()
        if any(info is not None for info in diag_info):
            raise TracingCheckError(*diag_info)


class TracerWarning(Warning):
    @staticmethod
    def ignore_lib_warnings():
        # We ignore warnings from all submodules excluding the JIT, because we need them e.g. for _check_trace
        warnings.filterwarnings('ignore', category=TracerWarning, module='torch.(?!jit)')


# We ignore the tracer warnings coming form inside the library, because all our shape
# checks in nn will trigger them.
TracerWarning.ignore_lib_warnings()
torch._C._tracer_warn_use_python()


def make_tuple(example_inputs):
    if isinstance(example_inputs, (torch.Tensor, dict)):
        return (example_inputs,)
    # done primarily so that weird iterables fail here and not pybind11 code
    if not isinstance(example_inputs, tuple):
        return tuple(example_inputs)
    return example_inputs


def make_module(mod, _module_class, executor_options):
    if _module_class is None:
        _module_class = TopLevelTracedModule
    return _module_class(mod, **executor_options)


def trace(func,
          example_inputs,
          optimize=True,
          check_trace=True,
          check_inputs=None,
          check_tolerance=1e-5,
          _force_outplace=False,
          _module_class=None):
    """
    Trace a function and return an executable ``ScriptModule`` that will be optimized
    using just-in-time compilation.

    .. warning::

        Tracing only correctly records functions and modules which are not data
        dependent (e.g., do not have conditionals on data in tensors) and do not have
        any untracked external dependencies (e.g., perform input/output or
        access global variables). If you trace such models, you may silently get
        incorrect results on subsequent invocations of the model. The tracer
        will try to emit warnings when doing something that may cause an
        incorrect trace to be produced.

    Arguments:
        func (callable or torch.nn.Module):  a Python function or ``torch.nn.Module``
                                             that will be run with ``example_inputs``.
                                             arguments and returns to ``func`` must be tensors
                                             or (possibly nested) tuples that
                                             contain tensors.
        example_inputs (tuple):  a tuple of example inputs that will be passed to the function
                                 while tracing. The resulting trace can be run with
                                 inputs of different types and shapes assuming the traced operations
                                 support those types and shapes. ``example_inputs`` may also be a single
                                 Tensor in which case it is automatically wrapped in a tuple

    Keyword arguments:
        optimize (bool, optional): whether or not to apply optimizations.  Default: ``True``.
        check_trace (bool, optional): check if the same inputs run through
                                      traced code produce the same outputs. Default: ``True``. You might want
                                      to disable this if, for example, your network contains non-
                                      deterministic ops or if you are sure that the network is correct despite
                                      a checker failure.

        check_inputs (list of tuples, optional): A list of tuples of input arguments that should be used
                                                 to check the trace against what is expected. Each tuple
                                                 is equivalent to a set of input arguments that would
                                                 be specified in ``example_inputs``. For best results, pass in a
                                                 set of checking inputs representative of the space of
                                                 shapes and types of inputs you expect the network to see.
                                                 If not specified, the original ``example_inputs`` are used for checking
        check_tolerance (float, optional): Floating-point comparison tolerance to use in the checker procedure.
                                           This can be used to relax the checker strictness in the event that
                                           results diverge numerically for a known reason, such as operator fusion.

    Returns:
        A ``ScriptModule`` object with a single ``forward()`` method containing the traced code.
        When ``func`` is a ``torch.nn.Module``, the returned ``ScriptModule`` will have the same set of
        sub-modules and parameters as ``func``.

    Example::
        class Net(nn.Module):
            def __init__(self):
                super(Net, self).__init__()
                self.conv = nn.Conv2d(1, 1, 3)

            def forward(self, x):
                return self.conv(x)

            def weighted_kernel_sum(self, weight):
                return weight * self.conv.weight

        example_weight = torch.rand(1, 1, 3, 3)
        example_forward_input = torch.rand(1, 1, 3, 3)
        n = Net()
        inputs = {'forward' : example_forward_input, 'weighted_kernel_sum' : example_weight}
        module = torch.jit.trace_module(n, inputs)

    """
    if not _enabled:
        return func

    if isinstance(func, torch.nn.Module):
        return trace_module(func, {'forward': example_inputs}, optimize,
                            check_trace, check_inputs,
                            check_tolerance, _force_outplace, _module_class)

    if (hasattr(func, '__self__') and isinstance(func.__self__, torch.nn.Module) and
            func.__name__ == 'forward'):
        return trace_module(func.__self__, {'forward': example_inputs}, optimize,
                            check_trace, check_inputs,
                            check_tolerance, _force_outplace, _module_class)

    executor_options = {'optimize': bool(optimize)}
    # Special case for common case of passing a single Tensor
    if isinstance(example_inputs, (torch.Tensor, dict)):
        example_inputs = (example_inputs,)
    # done primarily so that weird iterables fail here and not pybind11 code
    elif not isinstance(example_inputs, tuple):
        example_inputs = tuple(example_inputs)

    var_lookup_fn = _create_interpreter_name_lookup_fn(0)

    if (hasattr(func, '__self__') and isinstance(func.__self__, torch.nn.Module)):
        raise AttributeError("trace doesn't support compiling individual module's functions.\n"
                             "Please use trace_module")

    name = getattr(func, '__name__', 'forward')
    if name == '<lambda>':
        name = '_lambda'  # make name a valid identifier
    traced = torch._C._create_function_from_trace(name, func, example_inputs,
                                                  var_lookup_fn,
                                                  _force_outplace)

    # Check the trace against new traces created from user-specified inputs
    if check_trace:
        if check_inputs is not None:
            _check_trace(check_inputs, func, executor_options, traced, check_tolerance, _force_outplace, False)
        else:
            _check_trace([example_inputs], func, executor_options, traced, check_tolerance, _force_outplace, False)

    return traced


def trace_module(mod,
                 inputs,
                 optimize=True,
                 check_trace=True,
                 check_inputs=None,
                 check_tolerance=1e-5,
                 _force_outplace=False,
                 _module_class=None):
    """
    Trace a function and return an executable ``ScriptModule`` that will be optimized
    using just-in-time compilation.

    .. warning::

        Tracing only correctly records functions and modules which are not data
        dependent (e.g., do not have conditionals on data in tensors) and do not have
        any untracked external dependencies (e.g., perform input/output or
        access global variables). If you trace such models, you may silently get
        incorrect results on subsequent invocations of the model. The tracer
        will try to emit warnings when doing something that may cause an
        incorrect trace to be produced.

    Arguments:
        mod (torch.nn.Module):           a ``torch.nn.Module`` containing methods whose names are
                                         specified in ``example_inputs``. The given methods will be compiled
                                         as a part of a single `ScriptModule`
        example_inputs (dict):           a dict containing sample inputs indexed by method names in ``mod``
                                         The inputs will be passed to methods whose names correspond to inputs'
                                         keys while tracing.
                                         ``{ 'forward' : example_forward_input, 'method2': example_method2_input}``
    Keyword arguments:
        optimize (bool, optional): whether or not to apply optimizations.  Default: ``True``.
        check_trace (bool, optional): check if the same inputs run through
                                      traced code produce the same outputs. Default: ``True``. You might want
                                      to disable this if, for example, your network contains non-
                                      deterministic ops or if you are sure that the network is correct despite
                                      a checker failure.

        check_inputs (list of dicts, optional): A list of dicts of input arguments that should be used
                                                 to check the trace against what is expected. Each tuple
                                                 is equivalent to a set of input arguments that would
                                                 be specified in ``example_inputs``. For best results, pass in a
                                                 set of checking inputs representative of the space of
                                                 shapes and types of inputs you expect the network to see.
                                                 If not specified, the original ``example_inputs`` are used for checking
        check_tolerance (float, optional): Floating-point comparison tolerance to use in the checker procedure.
                                           This can be used to relax the checker strictness in the event that
                                           results diverge numerically for a known reason, such as operator fusion.

    Returns:
        A ``ScriptModule`` object with a single ``forward()`` method containing the traced code.
        When ``func`` is a ``torch.nn.Module``, the returned ``ScriptModule`` will have the same set of
        sub-modules and parameters as ``func``.

    Example::

        def f(x):
            return x * 2
        traced_f = torch.jit.trace(f, torch.rand(1))

    """

    if not _enabled:
        return mod
    executor_options = {'optimize': bool(optimize)}
    var_lookup_fn = _create_interpreter_name_lookup_fn(0)

    if not isinstance(mod, torch.nn.Module):
        raise AttributeError("expected torch.nn.Module as the first argument")

    if not isinstance(inputs, dict):
        raise AttributeError("expected a dictionary of (method_name, input) pairs")

    module = make_module(mod, _module_class, executor_options)

    for method_name, example_inputs in inputs.items():
        # this is needed since Module.__call__ sets up some extra tracing
        func = mod if method_name == "forward" else getattr(mod, method_name)
        example_inputs = make_tuple(example_inputs)
        module._c._create_method_from_trace(method_name, func, example_inputs, var_lookup_fn, _force_outplace)
        check_trace_method = module._c._get_method(method_name)

        # Check the trace against new traces created from user-specified inputs
        if check_trace:
            if check_inputs is not None:
                _check_trace(check_inputs, func, executor_options, check_trace_method,
                             check_tolerance, _force_outplace, True)
            else:
                _check_trace([inputs], func, executor_options, check_trace_method,
                             check_tolerance, _force_outplace, True)

        return module


class CompilationUnit(object):
    def __init__(self, lang=None, optimize=True, _frames_up=0):
        self._c = torch._C.CompilationUnit()
        self._c.set_optimized(optimize)
        if lang is not None:
            self.define(lang, _frames_up=_frames_up + 1)

    def define(self, lang, rcb=None, _frames_up=0):
        if not rcb:
            rcb = _jit_internal.createResolutionCallback(_frames_up + 1)
        self._c.define(lang, rcb)

    def __getattr__(self, attr):
        r = self._c.find_function(attr)
        if r is None:
            raise AttributeError("'CompilationUnit' has no attribute '{}'".format(attr))
        return r

    def _import(self, src, constants, op_version_set=1):
        """ test import logic for single function, use only for testing """
        src = "op_version_set = {}\n{}".format(op_version_set, src)
        torch._C._jit_import_functions(self._c, src, constants, None)
        return self


def _try_get_dispatched_fn(fn):
    if not callable(fn):
        return None
    return _jit_internal.boolean_dispatched.get(fn)


def _try_get_overloaded_fn(mod, field):
    return mod._overloads.get(field, None) if isinstance(mod, ScriptModule) else None


def _try_compile_weak_script(fn):
    entry = _jit_internal.compiled_weak_fns.get(fn)
    if entry is None:
        return None
    if entry["status"] == _jit_internal.COMPILATION_PENDING:
        compiled_fn = torch.jit.script(fn, True, 0, entry["rcb"])
        del entry["rcb"]
        _jit_internal.compiled_weak_fns[fn]["compiled_fn"] = compiled_fn
        entry["status"] = _jit_internal.COMPILED
        return compiled_fn
    else:
        return entry["compiled_fn"]


# ScriptClasses must be new-style classes because we construct them using their
# __new__ method.
def _is_new_style_class(cls):
    if hasattr(cls, '__class__'):
        return ('__dict__' in dir(cls) or hasattr(cls, '__slots__'))


def whichmodule(obj):
    """Find the module an object belong to."""
    module_name = getattr(obj, '__module__', None)
    # Protect the iteration by using a list copy of sys.modules against dynamic
    # modules that trigger imports of other modules upon calls to getattr.
    for name, module in list(sys.modules.items()):
        if name == '__main__' or module is None:
            continue
        try:
            if _getattribute(module, name)[0] is obj:
                return module_name
        except AttributeError:
            pass
    return '__main__'


# Retrieves a fully-qualified name (module hierarchy + classname) for a given obj.
def _qualified_name(obj):
    name = obj.__name__
    module_name = obj.__module__

    # The Python docs are very clear that `__module__` can be None, but I can't
    # figure out when it actually would be.
    if module_name is None:
        raise RuntimeError("Could not get qualified name for class '{}': "
                           "__module__ can't be None.".format(name))

    # if getattr(sys.modules[module_name], name) is not obj:
    #     raise RuntimeError("Could not get qualified name for class '{}': "
    #                        "the attr {} on module {} is not the the class".format(name, name, module_name))

    # __main__ is a builtin module, so rewrite it to "__torch__".
    if module_name == "__main__":
        module_name = "__torch__"
    else:
        # Everything else gets a "__torch__" prefix to avoid name collisions
        # with the names of user values.
        module_name = "__torch__." + module_name

    if "." in name:
        raise RuntimeError("Could not get qualified name for class '{}': "
                           "'{}' is not a valid identifier".format(name, name))

    return module_name + "." + name


def script(obj, optimize=True, _frames_up=0, _rcb=None):
    if not _enabled:
        return obj
    if _rcb is None:
        _rcb = _jit_internal.createResolutionCallback(_frames_up + 1)
    if inspect.isclass(obj):
        if not _is_new_style_class(obj):
            raise RuntimeError("TorchScript classes must be new-style classes. Please inherit from 'object'")
<<<<<<< HEAD
        name = _qualified_name(obj)
        ast = get_jit_class_def(obj, name)
        _jit_script_class_compile(ast, _rcb)
        cu, class_type = _jit_script_class_compile(mod, ast, _rcb)
        _jit_internal.add_script_class(obj, obj.__name__, class_type)
=======
        qualified_name = _qualified_name(obj)
        ast = get_jit_class_def(obj, obj.__name__)
        _jit_script_class_compile(qualified_name, ast, _rcb)
        _add_script_class(obj, qualified_name)
>>>>>>> 67414714
        return obj
    else:
        ast = get_jit_def(obj)
        fn = torch._C._jit_script_compile(ast, _rcb, get_default_args(obj))
        # Forward docstrings
        fn.__doc__ = obj.__doc__
        return fn


ScriptMethodStub = namedtuple('ScriptMethodStub', ('resolution_callback', 'def_', 'original_method'))


def script_method(fn, _rcb=None):
    if not _enabled:
        return fn
    # NOTE: we need to traverse two frames here because the meta-class frame
    # for ScriptModule will be present, as opposed to invoking @script on a
    # a function or invoking define() on a CompilationUnit.
    # The stack will look like:
    #
    # 0. createResolutionCallback()
    # 1. script_method()
    # 2. ScriptModule metaclass frame
    # 3. Surrounding scope
    #
    # createResolutionCallback internally adds 1 to get us to the scope of this
    # function (the calling function). Adding 2 gets us to the proper surrounding scope.
    if _rcb is None:
        _rcb = _jit_internal.createResolutionCallback(frames_up=2)
    ast = get_jit_def(fn, self_name="ScriptModule")
    return ScriptMethodStub(_rcb, ast, fn)


def _try_get_weak_module(mod):
    """
    Get the WeakScriptModuleProxy corresponding to mod if it exists
    """
    if not isinstance(mod, Module):
        return None
    return _jit_internal.weak_modules.get(mod)


def _try_get_ignored_op(fn):
    if not callable(fn):
        return False
    if hasattr(fn, '__func__'):
        fn = fn.__func__
    return fn in _jit_internal.ignored_fns


def _is_weak_type(cls):
    """
    Check if a type has been annotated with `weak_module`
    """
    return cls in _jit_internal.weak_types


# These OrderedDictWrapper classes replace the actual OrderedDicts in
# module with versions that get/set properties inside of script::Module.
# This allows us to reuse most of nn.Module while still storing the
# data in C++.
# Each OrderedDict needs to support:
#  x not in view
#  x in view
#  view[name] = ...
#  view.values()
#  del view[name]
#  view.items()
#  view.keys()
#  len(view)

class OrderedDictWrapper(object):
    def __init__(self, module):
        self.module = module

    def keys(self):
        return [k for k, v in self.items()]

    def values(self):
        return [v for k, v in self.items()]

    def __delitem__(self, k):
        raise RuntimeError("cannot delete methods or parameters of a script module")

    def items(self):
        raise NotImplementedError

    def __contains__(self, k):
        raise NotImplementedError

    def __getitem__(self, k):
        raise NotImplementedError

    def __setitem__(self, k, v):
        raise NotImplementedError


class OrderedModuleDict(OrderedDictWrapper):
    def __init__(self, module):
        super(OrderedModuleDict, self).__init__(module)
        # contains _both_ script modules and non-script python-only modules

        # because script modules are subclassed in python and the
        # C++ script::Module class will not hold references to them,
        # to ensure that you always get the same python value here
        # we store it in the python dict as well
        self._python_modules = OrderedDict()

    def items(self):
        r = self._python_modules.items()
        return r

    def __contains__(self, k):
        return k in self._python_modules

    def __setitem__(self, k, v):
        if k in self._python_modules:
            raise RuntimeError("cannot re-assign modules in a ScriptModule")
        if isinstance(v, ScriptModule):
            self.module._register_module(k, v._c)

        self._python_modules[k] = v

    def __getitem__(self, k):
        return self._python_modules[k]


class OrderedParameterDict(OrderedDictWrapper):
    def __init__(self, module):
        super(OrderedParameterDict, self).__init__(module)

    def items(self):
        return [(name, param) for name, param in self.module._get_parameters()]

    def __setitem__(self, k, v):
        self.module._register_parameter(k, v, False)

    def __contains__(self, k):
        return self.module._has_parameter(k)

    def __getitem__(self, k):
        if k not in self:
            raise KeyError(k)
        return self.module._get_parameter(k)


class OrderedBufferDict(OrderedDictWrapper):
    def __init__(self, module):
        super(OrderedBufferDict, self).__init__(module)

    def items(self):
        return [(name, param) for name, _, param in
                self.module._get_attributes() if isinstance(param, torch.Tensor)]

    def __setitem__(self, k, v):
        self.module._register_buffer(k, v)

    def __contains__(self, k):
        return self.module._has_buffer(k)

    def __getitem__(self, k):
        if k not in self:
            raise KeyError(k)
        return self.module._get_buffer(k)

# base types that can be constants
# in addition, tuples and lists of these base types are also considered constants
# If you edit this list, then you also need to edit the handlers in
# ConstantValue in jit/script/init.cpp
_constant_types = (bool, float, int, str, type(None), types.FunctionType, torch.device, torch.layout, torch.dtype)


def _get_valid_constant(attr, v):
    if isinstance(v, _constant_types):
        return v
    elif isinstance(v, tuple) or isinstance(v, list):
        return tuple(_get_valid_constant(attr, x) for x in v)
    constants = ", ".join(typ.__name__ for typ in _constant_types)
    raise TypeError(textwrap.dedent("""
        '{}' object for attribute '{}' is not a valid constant.
        Valid constants are:
          1. a nn.ModuleList
          2. a value of type {{{}}}
          3. a list or tuple of (2)
        """.format(type(v).__name__, attr, constants)))


def _create_methods_from_stubs(self, stubs):
    defs = [m.def_ for m in stubs]
    rcbs = [m.resolution_callback for m in stubs]
    defaults = [get_default_args(m.original_method) for m in stubs]
    self._c._create_methods(self, defs, rcbs, defaults)

# For each user-defined class that subclasses ScriptModule this meta-class,
# (1) finds all the methods annotated with @script_method
# in a ScriptModule and removes them from the class attributes, and
# (2) puts a wrapper around the class's __init__ method to register
# all of the script_methods with the module after the original __init__
# has run. This has to occur after the user-defined __init__ so that
# submodules and parameters are initialized _before_ the script compiler
# resolve references to `self.param` or `self.module`.


class ScriptMeta(type):
    # this has to inherit from pybind11's metaclass otherwise we get
    # issues because ScriptModule inherits from torch._C.ScriptModule,
    # a pybind11 type
    def __init__(cls, name, bases, attrs):
        # find all the script methods
        cls._original_methods = {}
        methods = []
        for k, v in sorted(attrs.items()):
            if isinstance(v, ScriptMethodStub):
                delattr(cls, k)
                methods.append(v)
                cls._original_methods[v.original_method.__name__] = v.original_method
        # after the user's __init__ register all the script methods
        # with the module
        original_init = getattr(cls, '__init__', lambda self: None)
        super_constants = getattr(super(cls), '_constants_set', set())
        cls._constants_set = set(getattr(cls, '__constants__', ())).union(super_constants)
        cls._overloads = dict(getattr(cls, '__overloads__', {}))

        @functools.wraps(original_init)
        def init_then_register(self, *args, **kwargs):
            original_init(self, *args, **kwargs)
            _create_methods_from_stubs(self, methods)

        cls.__init__ = init_then_register
        return super(ScriptMeta, cls).__init__(name, bases, attrs)


if _enabled:

    # this is a Python 'non-data descriptor' that causes the first access
    # to ScriptModule's forward to lookup the forward method and stash
    # it in the objects dict. Due to the standard rules for attribute lookup
    # subsequent lookups will just directly return the previously looked up method.
    # This is necessary because nn.Module defines forward as a method. If we
    # did nothing __getattr__ would not be called. Instead we'd get nn.Module.forward
    # which always throws an exception.
    class _CachedForward(object):
        def __get__(self, obj, cls):
            return self.__getattr__('forward')

    class ScriptModule(with_metaclass(ScriptMeta, Module)):
        r"""
        The core data structure in TorchScript is the ``ScriptModule``. It is an
        analogue of torch's ``nn.Module`` and represents an entire model as a tree of
        submodules. Like normal modules, each individual module in a ``ScriptModule`` can
        have submodules, parameters, and methods. In ``nn.Module``\s methods are implemented
        as Python functions, but in ``ScriptModule``\s methods are implemented as
        TorchScript functions,  a statically-typed subset of Python that contains all
        of PyTorch's built-in Tensor operations. This difference allows your
        ScriptModules code to run without the need for a Python interpreter.

        ``ScriptModule``\s be created in two ways:

        **Tracing:**

            Using ``torch.jit.trace``, you can turn an existing module or Python
            function into a TorchScript program. You must provide example inputs,
            and we run the function, recording the operations performed on all the tensors. We turn the resulting recording
            into a TorchScript method that is installed as the ``forward`` method of a
            ``ScriptModule``. This module also contains any parameters that the original
            module had as well.

            Example (tracing a function)::

                import torch
                def foo(x, y):
                    return 2 * x + y
                traced_foo = torch.jit.trace(foo, (torch.rand(3), torch.rand(3)))

            .. note::
                Tracing a function will construct a ``ScriptModule`` with a single
                ``forward`` method that implements the function. The resulting
                ``ScriptModule`` has no parameters or attributes.

            Example (tracing an existing module)::

                import torch
                import torchvision
                traced_net = torch.jit.trace(torchvision.models.resnet18(),
                                             torch.rand(1, 3, 224, 224))

            .. note::

                Tracing only records operations done when the given function is run on the given
                tensors. Therefore, the returned ``ScriptModule`` will always run the same traced
                graph on any input. This has some important implications when your module is
                expected to run different sets of operations, depending on the input and/or the
                module state. For example,

                    + Tracing will not record any control-flow like if-statements or loops. When
                      this control-flow is constant across your module, this is fine and it often
                      inlines the control-flow decisions. But sometimes the control-flow is
                      actually part of the model itself. For instance, a recurrent network is
                      a loop over the (possibly dynamic) length of an input sequence.

                    + In the returned ``ScriptModule``, operations that have different behaviors
                      in ``training`` and ``eval`` modes will always behave as if it is in the
                      mode it was in during tracing, no matter which mode the ``ScriptModule``
                      is in.

                In cases like these, tracing would not be appropriate and scripting is a better
                choice.

        **Scripting:**

            You can write TorchScript code directly using Python syntax. You do this
            using the ``@torch.jit.script`` decorator (for functions) or
            ``@torch.jit.script_method`` decorator (for methods) on subclasses of
            ``ScriptModule``. With this decorator the body of the annotated function is
            directly translated into TorchScript. TorchScript itself is a subset of
            the Python language, so not all features in Python work, but we provide
            enough functionality to compute on tensors and do control-dependent
            operations.

            Example (scripting a function)::

                import torch
                @torch.jit.script
                def foo(x, y):
                    if x.max() > y.max():
                        r = x
                    else:
                        r = y
                    return r

            .. note::
                A ``@torch.jit.script`` decorator will construct a ``ScriptModule`` with a single
                ``forward`` method that implements the function. The resulting
                ``ScriptModule`` has no parameters or attributes.

            Example (scripting a simple module with a Parameter)::

              import torch
              class MyModule(torch.jit.ScriptModule):
                  def __init__(self, N, M):
                      super(MyModule, self).__init__()
                      self.weight = torch.nn.Parameter(torch.rand(N, M))

                  @torch.jit.script_method
                  def forward(self, input):
                      return self.weight.mv(input)

            Example (scripting a module with traced submodules)::

                import torch
                import torch.nn as nn
                import torch.nn.functional as F

                class MyScriptModule(torch.jit.ScriptModule):
                    def __init__(self):
                        super(MyScriptModule, self).__init__()
                        # torch.jit.trace produces a ScriptModule's conv1 and conv2
                        self.conv1 = torch.jit.trace(nn.Conv2d(1, 20, 5), torch.rand(1, 1, 16, 16))
                        self.conv2 = torch.jit.trace(nn.Conv2d(20, 20, 5), torch.rand(1, 20, 16, 16))

                    @torch.jit.script_method
                    def forward(self, input):
                      input = F.relu(self.conv1(input))
                      input = F.relu(self.conv2(input))
                      return input
        """

        def __init__(self, optimize=True):
            self.__dict__['_c'] = torch._C.ScriptModule()
            Module.__init__(self)
            self._c._set_optimized(optimize)
            self._parameters = OrderedParameterDict(self._c)
            self._buffers = OrderedBufferDict(self._c)
            self._modules = OrderedModuleDict(self._c)

        @property
        def graph(self):
            return self.forward.graph

        @property
        def code(self):
            return self.forward.code

        def save(self, *args, **kwargs):
            return self._c.save(*args, **kwargs)

        def save_to_buffer(self, *args, **kwargs):
            return self._c.save_to_buffer(*args, **kwargs)

        def get_debug_state(self, *args, **kwargs):
            return self._c.get_debug_state()

        forward = _CachedForward()

        def __getattr__(self, attr):
            if '_c' not in self.__dict__:
                raise RuntimeError("ScriptModule has not been initialized, did you forget to call super's init?")
            if self._c._has_method(attr):
                if attr in self.__class__._original_methods:
                    original_method = self.__class__._original_methods[attr]
                    script_method = self._c._get_method(attr)
                    script_method = functools.wraps(original_method)(script_method)
                else:
                    script_method = self._c._get_method(attr)
                # cache method so future calls do not go through __getattr__
                # to improve invocation performance
                self.__dict__[attr] = script_method
                return script_method

            if self._c._has_attribute(attr):
                return self._c._get_attribute(attr)
            return Module.__getattr__(self, attr)

        def __setattr__(self, attr, value):
            if attr not in self._constants_set:
                if isinstance(value, Module) and _is_weak_type(type(value)):
                    # Compile weak script module
                    value = _make_strong(value)
                if attr == 'training':
                    if self._c._has_buffer('training'):
                        self.__dict__['training'] = value
                        self._c._get_buffer('training').fill_(int(value))
                        return
                if isinstance(value, Attribute):
                    the_type = torch.jit.annotations.ann_to_type(value.type)
                    try:
                        self._c._register_attribute(attr, the_type, value.value)
                    except RuntimeError:
                        raise RuntimeError("Could not register attribute '{}' of type '{}' for a value of type '{}'"
                                           .format(attr, value.type, type(value.value)))
                    return
                return super(ScriptModule, self).__setattr__(attr, value)

            if hasattr(self, attr):
                raise RuntimeError("attempting to re-assign constant '{}'".format(attr))

            def conv_module_to_const(module_value):
                if not isinstance(module_value, (ModuleList, Sequential)):
                    return module_value
                for i in range(len(module_value)):
                    module_value[i] = conv_module_to_const(module_value[i])
                if isinstance(module_value, Sequential):
                    return _ConstSequential(module_value)
                else:
                    return _ConstModuleList(module_value)

            if isinstance(value, (ModuleList, Sequential)):
                # special case for list of modules. Modules need to be registered with their
                # parent module. To do this, we create a ConstModuleList, which is itself a module, that
                # contains each of these modules as submodules. The ConstModuleList then
                # is set as an attribute of the parent module.
                super(ScriptModule, self).__setattr__(attr, conv_module_to_const(value))
            else:
                super(ScriptModule, self).__setattr__(attr, _get_valid_constant(attr, value))

        def __dir__(self):
            return sorted(Module.__dir__(self) + self._method_names())

        def define(self, lang):
            # We use frames_up=1 to get to the proper surrounding scope. The stack
            # will look like:
            # 0. createResolutionCallback
            # 1. define()
            # 2. surrounding scope.
            #
            # createResolutionCallback internally adds 1 to get us to our frame, then
            # we add 1 to get to the proper surrounding scope.
            rcb = _jit_internal.createResolutionCallback(frames_up=1)
            self._c._define(self, lang, rcb)

        def copy(self):
            m = ScriptModule()

            def module_lookup(names):
                curr = m
                for name in names:
                    if not hasattr(curr, name):
                        setattr(curr, name, ScriptModule())
                    curr = getattr(curr, name)
                return curr._c
            self._c._copy_into(module_lookup, {}, [])
            return m

        def __getstate__(self):
            raise pickle.PickleError(
                "ScriptModules cannot be saved using torch.save. " +
                "Mixed serialization of script and non-script modules is not supported. " +
                "For purely script modules use my_script_module.save(<filename>) instead.")

        def graph_for(self, *args, **kwargs):
            return self.forward.graph_for(*args, **kwargs)

    class WeakScriptModuleProxy(ScriptModule):
        def __init__(self, original, stubs):
            # Guards behavior of __setattr__ and __getattr__ so ScriptModule
            # __init__ can run correctly
            self.__dict__['_initialized'] = False
            super(WeakScriptModuleProxy, self).__init__()

            # Store a weak reference to the original module
            self.__dict__["_original"] = weakref.ref(original)

            constants_set = set(getattr(original, "__constants__", []))
            self.__dict__["_constants_set"] = {}

            # Copy Parameters and Modules
            for name in dir(original):
                item = getattr(original, name)
                if item is None and name in original._parameters:
                    # XXX: treat None value simply as module attributes instead of adding them to the parameter list
                    # TODO: need to handle this more generally when non-tensor attributes added to module
                    object.__setattr__(self, name, item)
                elif isinstance(item, Parameter) or (isinstance(item, Module) and item is not self):
                    ScriptModule.__setattr__(self, name, item)

            # Copy buffers
            for name in original._buffers:
                if original._buffers[name] is None:
                    object.__setattr__(self, name, None)
                else:
                    self.register_buffer(name, original._buffers[name])

            # Copy constants
            self.__dict__["_constants_set"] = constants_set
            for name in self.__dict__["_constants_set"]:
                if hasattr(original, name):
                    self.__dict__[name] = getattr(original, name)

            # Copy overloads
            self.__dict__["_overloads"] = dict(getattr(original, "__overloads__", {}))

            self.__dict__["_initialized"] = True
            _create_methods_from_stubs(self, stubs)

        def __getattr__(self, attr):
            # Try to get the attribute directly, if that fails, fall back to the
            # weak module itself
            try:
                return ScriptModule.__getattr__(self, attr)
            except AttributeError:
                # unwrap the original
                original_module = self.__dict__["_original"]()
                if original_module and self.__dict__["_initialized"]:
                    # get attr from original if it is still alive
                    return getattr(original_module, attr)
                else:
                    # Only fall back to original once __init__() is done
                    raise AttributeError("Weak module has no attribute '{}'"
                                         .format(attr))

        def __setattr__(self, attr, value):
            # Once constructed, no new properties can be set

            if not self.__dict__["_initialized"]:
                # If constructing, don't fall back to original module
                return ScriptModule.__setattr__(self, attr, value)

            if hasattr(self, attr):
                return ScriptModule.__setattr__(self, attr, value)
            else:
                raise AttributeError("Cannot set new attribute '{}' on "
                                     "weak script module once it has been "
                                     "created".format(attr))

else:
    class ScriptModule(torch.nn.Module):
        def __init__(self, optimize=True):
            super(ScriptModule, self).__init__()


def _get_weak_stubs(cls):
    """
    Calls script_method for each method on the type of the object passed in and
    returns the generated ScriptMethodStubs
    """
    stubs = []
    for name in dir(cls):
        func = get_function_from_type(cls, name)
        if func in _jit_internal.weak_script_methods:
            entry = _jit_internal.weak_script_methods[func]
            stub = script_method(entry["original_method"], entry["rcb"])
            stubs.append(stub)
    return stubs


def _make_strong(mod):
    """
    Converts a weak module into a subclass of ScriptModule
    """
    if mod in _jit_internal.weak_modules:
        return _jit_internal.weak_modules[mod]

    stubs = _jit_internal.weak_types.get(type(mod))["method_stubs"]

    if stubs is None:
        # Generate stubs and and store on weak_types in case this type is
        # used again
        stubs = _get_weak_stubs(type(mod))
        _jit_internal.weak_types[type(mod)]["method_stubs"] = stubs

    # Create proxy with stubs
    original_type = type(mod)

    # Construct a new type that inherits from both WeakScriptModuleProxy and
    # original_type so that isinstance checks work correctly
    weak_type = type(original_type.__name__, (WeakScriptModuleProxy, original_type), {})
    proxy = weak_type(mod, stubs)

    _jit_internal.weak_modules[mod] = proxy

    return proxy


def _get_methods(cls):
    import inspect
    # In Python 3 unbound methods are functions, but in Python 2 they are methods
    return inspect.getmembers(cls, predicate=lambda x: inspect.isfunction(x) or inspect.ismethod(x))


_compiled_methods_whitelist = {
    'forward', 'register_buffer', 'register_parameter', 'add_module',
    '_apply', 'apply', 'cuda', 'cpu', 'to', 'type', 'float', 'double', 'half',
    'state_dict', 'load_state_dict', '_load_from_state_dict',
    '_named_members', 'parameters', 'named_parameters',
    'buffers', 'named_buffers', 'children', 'named_children', 'modules',
    'named_modules', 'zero_grad', 'share_memory', '_get_name', 'extra_repr',
    '_slow_forward', '_tracing_name', 'eval', 'train',
}


def _make_fail(name):
    def fail(self, *args, **kwargs):
        raise RuntimeError(name + " is not supported on ScriptModules")
    return fail


for name, method in _get_methods(torch.nn.Module):
    if name.startswith('__'):
        continue
    if name not in ScriptModule.__dict__ and name not in _compiled_methods_whitelist:
        setattr(ScriptModule, method.__name__, _make_fail(name))


class TracedModule(ScriptModule):
    __frozen = False

    def __init__(self, orig, id_set=None, optimize=True):
        # XXX: orig can be a nn.Module or a function!
        super(TracedModule, self).__init__(optimize=optimize)
        if id_set is None:
            id_set = set()

        assert(isinstance(orig, torch.nn.Module))
        self._name = 'TracedModule[' + type(orig).__name__ + ']'

        def check_unique(param):
            if param in id_set:
                raise ValueError("TracedModules don't support parameter sharing between modules")
            id_set.add(param)

        self.training = orig.training

        for name, param in orig._parameters.items():
            if param is not None:
                self._parameters[name] = param
                check_unique(param)
        for name, buf in orig._buffers.items():
            if buf is not None:
                self._buffers[name] = buf
                check_unique(buf)

        if orig._backward_hooks or orig._forward_hooks or orig._forward_pre_hooks:
            raise ValueError("Modules that have hooks assigned can't be compiled")

        for name, submodule in orig._modules.items():
            if isinstance(submodule, ScriptModule) and not isinstance(submodule, TracedModule):
                self._modules[name] = submodule.copy()
            else:
                self._modules[name] = TracedModule(submodule, id_set, optimize=optimize)

        self._freeze()

    def forward(self, *args, **kwargs):
        raise RuntimeError('Trace submodules cannot be called.')

    def _freeze(self):
        self.__frozen = True

    def _get_name(self):
        return self._name

    def __setattr__(self, attr, value):
        if not self.__frozen or hasattr(self, attr):
            return super(TracedModule, self).__setattr__(attr, value)
        raise RuntimeError("Cannot set new properties on a traced module.")


if _enabled:
    class TopLevelTracedModule(TracedModule):
        forward = _CachedForward()


class _ConstModuleList(ScriptModule):
    def __init__(self, modules):
        super(_ConstModuleList, self).__init__()
        for i, module in enumerate(modules):
            if _is_weak_type(type(module)):
                module = _make_strong(module)
            self.add_module(str(i), module)

    def __getitem__(self, idx):
        if isinstance(idx, slice):
            return _ConstModuleList(list(self._modules.values())[idx])
        else:
            if not (-len(self) <= idx < len(self)):
                raise IndexError('index {} is out of range'.format(idx))
            if idx < 0:
                idx += len(self)
            return self._modules[str(idx)]

    def __len__(self):
        return len(self._modules)

    def __iter__(self):
        return iter(self._modules.values())

    def __dir__(self):
        keys = super(_ConstModuleList, self).__dir__()
        keys = [key for key in keys if not key.isdigit()]
        return keys


class _ConstSequential(_ConstModuleList):
    __constants__ = ['mods']

    def __init__(self, mods):
        super(_ConstSequential, self).__init__(mods._modules.values())

        # we define the forward method via self.define rather than
        # making it a direct class member (with a @script) annotation
        # because, in optimized runtime environments where only .pyc files
        # are shipped, we cant retrieve the source code.
        # TODO: find a workaround for this and remove this hack
        self.define("""
        def forward(self, input):
            for m in self:
                input = m(input)
            return input
        """)


_builtin_table = None

_modules_containing_builtins = (torch, torch._C._nn)


def _unwrap_optional(x):
    assert x is not None, "Unwrapping null optional"
    return x


# lazily built to ensure the correct initialization order
def _get_builtin_table():
    global _builtin_table
    if _builtin_table is not None:
        return _builtin_table
    _builtin_table = {}

    def register_all(mod):
        for name in dir(mod):
            v = getattr(mod, name)
            if callable(v):
                _builtin_table[id(v)] = "aten::" + name
    for mod in _modules_containing_builtins:
        register_all(mod)

    _builtin_table[id(warnings.warn)] = "aten::warn"
    _builtin_table[id(_single)] = "aten::_single"
    _builtin_table[id(_pair)] = "aten::_pair"
    _builtin_table[id(_triple)] = "aten::_triple"
    _builtin_table[id(_quadruple)] = "aten::_quadruple"
    _builtin_table[id(_list_with_default)] = "aten::list_with_default"
    _builtin_table[id(_unwrap_optional)] = "aten::_unwrap_optional"
    _builtin_table[id(cudnn.is_acceptable)] = "aten::cudnn_is_acceptable"
    _builtin_table[id(torch._C._infer_size)] = "aten::_infer_size"
    _builtin_table[id(torch.nn.functional._no_grad_embedding_renorm_)] = "aten::_no_grad_embedding_renorm_"

    _builtin_table[id(math.floor)] = "aten::floor"
    _builtin_table[id(math.ceil)] = "aten::ceil"
    _builtin_table[id(math.log)] = "aten::log"
    _builtin_table[id(math.log1p)] = "aten::log1p"
    _builtin_table[id(math.log10)] = "aten::log10"
    _builtin_table[id(math.exp)] = "aten::exp"
    _builtin_table[id(math.sqrt)] = "aten::sqrt"
    _builtin_table[id(math.pow)] = "aten::pow"
    _builtin_table[id(math.copysign)] = "aten::copysign"
    _builtin_table[id(math.erf)] = "aten::erf"
    _builtin_table[id(math.erfc)] = "aten::erfc"
    _builtin_table[id(math.expm1)] = "aten::expm1"
    _builtin_table[id(math.fabs)] = "aten::fabs"
    _builtin_table[id(math.gamma)] = "aten::gamma"
    _builtin_table[id(math.lgamma)] = "aten::lgamma"
    if not PY2: 
        _builtin_table[id(math.gcd)] = "aten::gcd"

    _builtin_table[id(torch.nn.functional.interpolate)] = "aten::__interpolate"
    _builtin_table[id(torch.nn.functional.upsample_nearest)] = "aten::__upsample_nearest"
    _builtin_table[id(torch.nn.functional.upsample)] = "aten::__upsample"
    _builtin_table[id(torch.nn.functional.upsample_bilinear)] = "aten::__upsample_bilinear"
    _builtin_table[id(torch.nn.functional.assert_int_or_pair)] = "aten::_assert_int_or_pair"
    _builtin_table[id(torch.nn.utils.rnn.get_packed_sequence)] = "aten::_pack_sequence"

    _builtin_table[id(torch.nn.init._no_grad_fill_)] = "aten::_no_grad_fill_"
    _builtin_table[id(torch.nn.init._no_grad_normal_)] = "aten::_no_grad_normal_"
    _builtin_table[id(torch.nn.init._no_grad_uniform_)] = "aten::_no_grad_uniform_"
    _builtin_table[id(torch.nn.init._no_grad_zero_)] = "aten::_no_grad_zero_"

    return _builtin_table


def _register_builtin(fn, op):
    _get_builtin_table()[id(fn)] = op


def _find_builtin(fn):
    return _get_builtin_table().get(id(fn))


_register_builtin(len, 'aten::len')
_register_builtin(_wait, 'aten::wait')

# torch.jit.Error
Error = torch._C.JITException


class _disable_tracing(object):
    def __enter__(self):
        self.state = torch._C._get_tracing_state()
        torch._C._set_tracing_state(None)

    def __exit__(self, *args):
        torch._C._set_tracing_state(self.state)
        self.state = None


# for use in python if using annotate
def annotate(the_type, the_value):
    # noop in python
    return the_value


Attribute = collections.namedtuple('Attribute', ['value', 'type'])

last_executed_optimized_graph = torch._C._last_executed_optimized_graph


def _graph_for(self, *args, **kwargs):
    self(*args, **kwargs)
    return last_executed_optimized_graph()

torch._C.ScriptMethod.graph_for = _graph_for
torch._C.Function.graph_for = _graph_for
Function = torch._C.Function

if not torch._C._jit_init():
    raise RuntimeError("JIT initialization failed")<|MERGE_RESOLUTION|>--- conflicted
+++ resolved
@@ -965,18 +965,10 @@
     if inspect.isclass(obj):
         if not _is_new_style_class(obj):
             raise RuntimeError("TorchScript classes must be new-style classes. Please inherit from 'object'")
-<<<<<<< HEAD
-        name = _qualified_name(obj)
-        ast = get_jit_class_def(obj, name)
-        _jit_script_class_compile(ast, _rcb)
-        cu, class_type = _jit_script_class_compile(mod, ast, _rcb)
-        _jit_internal.add_script_class(obj, obj.__name__, class_type)
-=======
         qualified_name = _qualified_name(obj)
         ast = get_jit_class_def(obj, obj.__name__)
-        _jit_script_class_compile(qualified_name, ast, _rcb)
-        _add_script_class(obj, qualified_name)
->>>>>>> 67414714
+        cu, class_type = _jit_script_class_compile(qualified_name, ast, _rcb)
+        _jit_internal._add_script_class(obj, qualified_name)
         return obj
     else:
         ast = get_jit_def(obj)
@@ -1779,7 +1771,7 @@
     _builtin_table[id(math.fabs)] = "aten::fabs"
     _builtin_table[id(math.gamma)] = "aten::gamma"
     _builtin_table[id(math.lgamma)] = "aten::lgamma"
-    if not PY2: 
+    if not PY2:
         _builtin_table[id(math.gcd)] = "aten::gcd"
 
     _builtin_table[id(torch.nn.functional.interpolate)] = "aten::__interpolate"
