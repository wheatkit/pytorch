--- conflicted
+++ resolved
@@ -10,6 +10,8 @@
     return PicklerClass::TENSOR;
   } else if (str == "build_intlist") {
     return PicklerClass::INTLIST;
+  } else if (str == "build_class") {
+    return PicklerClass::OBJECT;
   }
 
   // TODO [unpickler refactor]
@@ -17,21 +19,14 @@
     return PicklerClass::TENSOR;
   } else if (str == "IntList") {
     return PicklerClass::INTLIST;
-  } else if (str == "Object") {
-    return PicklerClass::OBJECT;
   }
   AT_ERROR("Unknown class name for unpickler: ", str);
 }
 
 const std::string& getClassName(PicklerClass cls) {
-<<<<<<< HEAD
-  static const std::string tensor_class("TensorID\n");
-  static const std::string intlist_class("IntList\n");
-  static const std::string object_class("Object\n");
-=======
   static const std::string tensor_class("build_tensor_from_id\n");
   static const std::string intlist_class("build_intlist\n");
->>>>>>> 75868683
+  static const std::string object_class("build_class\n");
   switch (cls) {
     case PicklerClass::TENSOR:
       return tensor_class;
