--- conflicted
+++ resolved
@@ -43,11 +43,12 @@
   }
 
   std::shared_ptr<Graph> optimized_graph() const {
-    if (!optimized_graph_) {
-      optimized_graph_ = graph_->copy();
-
-      preoptimizeGraph(*optimized_graph_);
+    if (optimized_graph_) {
+      return *optimized_graph_;
     }
+    std::lock_guard<std::mutex> lock(compile_mutex);
+    optimized_graph_ = graph_->copy();
+    preoptimizeGraph(*optimized_graph_);
     return *optimized_graph_;
   }
 
@@ -114,16 +115,15 @@
   // The original, non-optimized graph
   std::shared_ptr<Graph> graph_; // for debugging and for inlining
 
-<<<<<<< HEAD
   // Optimized graph, computed lazily. Used for inlining.
   // Note: this graph is not specialized, only generic optimizations are applied
   // here.
   mutable c10::optional<std::shared_ptr<Graph>> optimized_graph_;
-=======
+
   // Functions are invokable from multiple threads, so this lock needs to be
-  // held when we're initializing graph executor for the first time.
+  // held when we're initializing graph executor for the first time or computing
+  // the optimized graph.
   mutable std::mutex compile_mutex;
->>>>>>> 7571ef85
 
   GraphExecutor executor_; // for execution
 
