#include "import_source.h"

#include <ATen/core/qualified_name.h>
#include <torch/csrc/jit/export.h>
#include <torch/csrc/jit/script/parser.h>
#include <torch/csrc/jit/script/resolver.h>
#include <torch/csrc/jit/script/script_type_parser.h>

namespace torch {
namespace jit {
namespace script {

struct OpsValue : public SugaredValue {
  OpsValue(size_t version) : version_(version) {}
  std::string kind() const override {
    return "ops";
  }
  std::shared_ptr<SugaredValue> attr(
      const SourceRange& loc,
      Function& m,
      const std::string& field) override {
    return std::make_shared<BuiltinModule>(field, version_);
  }
  size_t version_;
};

struct ConstantValue : public SugaredValue {
  ConstantValue(IValue value) : value_(std::move(value)) {}
  IValue value_;
  std::string kind() const override {
    return "constant";
  }
  Value* asValue(const SourceRange& loc, Function& m) override {
    return m.graph()->insertConstant(value_);
  }
};

// Represents nested namespaces, like `foo.bar.Baz`.
// Right now these namespaces can only contain other namespaces or NamedTypes
struct TORCH_API ClassNamespaceValue : public SugaredValue {
  /**
   * @param  name  The fully qualified path, which can resolve either to a
   *               namespace or a NamedType
   * @param  cu    The compilation unit to search for classes in
   */
  explicit ClassNamespaceValue(
      c10::QualifiedName name,
      const CompilationUnit& cu)
      : basename_(std::move(name)), cu_(cu) {}

  std::shared_ptr<SugaredValue> attr(
      const SourceRange& loc,
      Function& m,
      const std::string& name) override {
    auto fullName = c10::QualifiedName(basename_, name);
    // Could be a ClassType or NamedTuple constructor
    if (auto serializable_type = cu_.get_type(fullName)) {
      if (auto classType = serializable_type->cast<ClassType>()) {
        return std::make_shared<ClassValue>(classType);
      } else if (auto tupleType = serializable_type->cast<TupleType>()) {
        return std::make_shared<NamedTupleConstructor>(tupleType);
      }
    }

    // Or it could be a free function
    if (auto fn = cu_.find_function(fullName)) {
      return std::make_shared<FunctionValue>(fn);
    }

    // If it's none of those things, assume it's another namespace
    return std::make_shared<ClassNamespaceValue>(std::move(fullName), cu_);
  }
  std::string kind() const override {
    return "Class Namespace";
  }

 private:
  c10::QualifiedName basename_;
  const CompilationUnit& cu_;
};

// This value maps attributes CONSTANTS.c0 CONSTANTS.c1 to entries
// in the 'constants' vector. This table is will be stored in a container format
// and given to the import_method when restoring the code.
struct ConstantTableValue : public SugaredValue {
  ConstantTableValue(ArrayRef<at::Tensor> constants) : constants_(constants) {}
  std::string kind() const override {
    return "CONSTANTS";
  }
  // select an attribute on it, e.g. `this.field`
  std::shared_ptr<SugaredValue> attr(
      const SourceRange& loc,
      Function& m,
      const std::string& field) override {
    const char* field_s = field.c_str();
    char* end;
    int64_t offset = std::strtoll(field_s + 1, &end, 10);
    if (field.size() < 2 || *end != 0)
      throw ErrorReport(loc) << "invalid constant specifier: " << field;
    if (offset < 0 || size_t(offset) >= constants_.size()) {
      throw ErrorReport(loc) << "constant index " << offset
                             << " is out of bounds (constant table has "
                             << constants_.size() << " entries)";
    }
    Value* value = m.graph()->insertConstant(constants_[offset], nullptr, loc);

    // specializing tensor type on compilation messes up typing relations
    value->setType(unshapedType(value->type()));

    return std::make_shared<SimpleValue>(value);
  }

 private:
  ArrayRef<at::Tensor> constants_;
};

// A resolver that doesn't rely on Python, and understands references to model
// constants.
struct SourceResolver : public Resolver {
  explicit SourceResolver(
      std::shared_ptr<CompilationUnit> cu,
      size_t version,
      const std::vector<at::Tensor>& tensor_table)
      : cu_(std::move(cu)) {
    env_ = {
        {"torch", std::make_shared<BuiltinModule>("aten", version)},
        {"ops", std::make_shared<OpsValue>(version)},
        // Constants present in the model. Used to resolve "CONSTANTS.n" to the
        // actual value
        {"CONSTANTS", std::make_shared<ConstantTableValue>(tensor_table)},
        {"fork", std::make_shared<ForkValue>()},
        {"annotate", std::make_shared<AnnotateValue>()},
        {"uninitialized", std::make_shared<UninitializedValue>()},
        {"inf",
         std::make_shared<ConstantValue>(
             std::numeric_limits<double>::infinity())},
        {"nan",
         std::make_shared<ConstantValue>(
             std::numeric_limits<double>::quiet_NaN())},
    };
  }

  std::shared_ptr<SugaredValue> resolveValue(
      const std::string& name,
      Function& m,
      const SourceRange& loc) const override {
    auto it = env_.find(name);
    if (it != env_.end()) {
      return it->second;
    }

    if (name == "__torch__") {
      return std::make_shared<ClassNamespaceValue>(
          c10::QualifiedName(name), *cu_);
    }
    return nullptr;
  }

<<<<<<< HEAD
  TypePtr resolveType(const std::string& name) const override {
    return lib_cu_.get_named_type(c10::QualifiedName(name));
=======
  TypePtr resolveType(const std::string& name, const SourceRange& loc) const override {
    return cu_->get_type(c10::QualifiedName(name));
>>>>>>> 529d1f9c
  }

 private:
  // Compilation unit to look classes up in
  std::shared_ptr<CompilationUnit> cu_;
  std::unordered_map<std::string, std::shared_ptr<SugaredValue>> env_;
};

struct SourceImporter {
  SourceImporter(
      const std::shared_ptr<CompilationUnit> cu,
      const std::shared_ptr<Source>& src,
      const std::vector<at::Tensor>& tensor_table,
      const std::function<void(const std::string&)>& import_callback)
      : p_(src),
        cu_(cu),
        import_callback_(import_callback),
        tensor_table_(tensor_table) {
    version_ = parseVersionNumber();
    resolver_ = std::make_shared<SourceResolver>(cu_, version_, tensor_table_);
  }

  void import(const std::string& qualifier) {
    checkVersionNumber();
    auto& L = p_.lexer();

    while (L.cur().kind != TK_EOF) {
      parseImportsAndDoCallback();

      auto tk = L.cur();
      auto kind = tk.kind;
      switch (kind) {
        case TK_CLASS_DEF: {
          auto parsed_treeref = p_.parseClass();
          importClass(qualifier, ClassDef(parsed_treeref));
        } break;
        case TK_DEF: {
          auto parsed_treeref = p_.parseFunction(/*is_method=*/false);
          importFunction(qualifier, Def(parsed_treeref));
        } break;
        default:
          throw ErrorReport(L.cur().range)
              << "Unexpected token in code import: " << kindToString(kind);
      }
    }
  }

  void LEGACY_importFunctions(
      const c10::optional<c10::QualifiedName>& prefix,
      const Self* self) {
    checkVersionNumber();
    parseImportsAndDoCallback();

    std::vector<Def> definitions;
    std::vector<ResolverPtr> resolvers;
    while (p_.lexer().cur().kind != TK_EOF) {
      auto def = Def(p_.parseFunction(/*is_method=*/bool(self)));
      definitions.emplace_back(def);
      resolvers.emplace_back(resolver_);
    }
    cu_->define(prefix, definitions, resolvers, self);
  }

 private:
  void importFunction(const std::string& qualifier, const Def& def) {
    std::vector<Def> definitions{def};
    std::vector<ResolverPtr> resolvers{resolver_};
    cu_->define(qualifier, definitions, resolvers, nullptr);
  }

  void importClass(const std::string& qualifier, const ClassDef& class_def) {
    bool is_module = false;
    if (class_def.superclass().present()) {
      const auto& superclass_name =
          Var(class_def.superclass().get()).name().name();
      if (superclass_name == "Module") {
        is_module = true;
      } else if (superclass_name == "NamedTuple") {
        // NamedTuples have special rules (since they are TupleTypes and not ClassTypes)
        return importNamedTuple(qualifier, class_def);
      } else {
        throw ErrorReport(class_def.range())
            << "Torchscript does not support class inheritance.";
      }
    }

    const auto qualified_classname =
        QualifiedName(QualifiedName(qualifier), class_def.name().name());
    auto class_type = ClassType::create(
        c10::QualifiedName(qualified_classname), cu_, is_module);

    std::vector<Def> methods;
    std::vector<ResolverPtr> resolvers;
    std::vector<Assign> attributes;

    // Module-specific: which attrs are parameters?
    std::unordered_set<std::string> parameter_names;
    // Process statements, splitting things into attribute and method
    // definitions.
    for (const auto& statement : class_def.body()) {
      switch (statement.kind()) {
        case TK_ASSIGN: {
          const auto assign = Assign(statement);
          switch (assign.lhs().kind()) {
            case TK_VAR: {
              const auto name = Var(assign.lhs()).name().name();
              if (name == "__parameters__") {
                // Populate the module parameter list. This is a field that
                // looks like:
                //   __parameters__ = ["foo", "bar", "baz"]
                // which tells us which attributes are module parameters.
                TORCH_INTERNAL_ASSERT(
                    is_module,
                    "Assignments in class body only "
                    "supported on modules right now");
                const auto param_list =
                    ListLiteral(assign.rhs().get()).inputs();
                for (const auto& param : param_list) {
                  parameter_names.insert(StringLiteral(param).text());
                }
              } else if (name == "__annotations__") {
                // This is to initialize the annotations dict, just ignore.
                continue;
              } else {
                // This is a regular attribute assignment, of the form:
                //   foo : Tensor
                if (assign.rhs().present()) {
                  throw ErrorReport(assign.rhs())
                      << "Unexpected right-hand found in assignment in class body. "
                         "This is not yet supported.";
                }
                attributes.push_back(assign);
              }
            } break;
            case TK_SUBSCRIPT: {
              // This is a special attribute assignment where the attribute
              // is not a valid python, identifier. Looks like:
              //    __annotations__["0"] = Tensor
              const auto lhs = Subscript(assign.lhs());
              TORCH_INTERNAL_ASSERT(
                  Var(lhs.value()).name().name() == "__annotations__");
              TORCH_INTERNAL_ASSERT(lhs.subscript_exprs().size() == 1);
              attributes.push_back(assign);
            } break;
            default: {
              TORCH_INTERNAL_ASSERT(
                  false,
                  "Unexpected statement kind in module metadata: ",
                  kindToString(statement.kind()));
            }
          }
        } break;
        case TK_DEF: {
          methods.emplace_back(Def(statement));
          resolvers.push_back(resolver_);
        } break;
        default: {
          TORCH_INTERNAL_ASSERT(
              false,
              "Unexpected statement kind in class body: ",
              kindToString(statement.kind()));
        }
      }
    }

    // Populate class attributes
    ScriptTypeParser type_parser(resolver_);
    for (const auto& assign : attributes) {
      switch (assign.lhs().kind()) {
        case TK_VAR: {
          const auto name = Var(assign.lhs()).name().name();
          TORCH_INTERNAL_ASSERT(name != "__parameters__");
          const auto type = type_parser.parseTypeFromExpr(assign.type().get());
          const bool is_parameter = parameter_names.count(name);
          class_type->addAttribute(name, type, is_parameter);
        } break;
        case TK_SUBSCRIPT: {
          const auto name =
              StringLiteral(Subscript(assign.lhs()).subscript_exprs()[0])
                  .text();
          const auto type = type_parser.parseTypeFromExpr(assign.rhs().get());
          const bool is_parameter = parameter_names.count(name);
          class_type->addAttribute(name, type, is_parameter);
        }
      }
    }

    cu_->register_type(class_type);
    const auto self = SimpleSelf(class_type);
    cu_->define(qualified_classname, methods, resolvers, &self);
  }

  void importNamedTuple(
      const std::string& qualifier,
      const ClassDef& named_tuple_def) {
    auto qualified_name =
        c10::QualifiedName(qualifier + "." + named_tuple_def.name().name());

    ScriptTypeParser type_parser(resolver_);
    std::vector<std::string> field_names;
    std::vector<TypePtr> field_types;
    for (const auto& statement : named_tuple_def.body()) {
      if (statement.kind() != TK_ASSIGN) {
        throw ErrorReport(statement.range())
            << "Unexpected statement in NamedTuple body: "
               "only attribute annotations are currently supported.";
      }

      const auto assign = Assign(statement);
      auto name = Var(assign.lhs()).name().name();
      field_names.emplace_back(std::move(name));
      auto type = type_parser.parseTypeFromExpr(assign.type().get());
      field_types.emplace_back(std::move(type));
    }

    auto tt = TupleType::create(
        field_types,
        qualified_name,
        TupleType::namedTupleSchemaFromNamesAndTypes(
            qualified_name, field_names, field_types));
    cu_->register_type(tt);
  }

  void checkVersionNumber() {
    // note: this cannot be called in the constructor because it may throw
    if (version_ > CURRENT_OP_VERSION_SET) {
      throw ErrorReport(p_.lexer().cur().range)
          << "Attempting to load a script generated from a newer version of "
          << "PyTorch. Maximum supported TorchScript version is "
          << CURRENT_OP_VERSION_SET
          << " but the script being loaded is version " << version_;
    }
  }

  size_t parseVersionNumber() {
    auto& L = p_.lexer();
    auto range = L.cur().range;
    auto name = L.expect(TK_IDENT).text();
    L.expect('=');
    std::string version_text = L.expect(TK_NUMBER).text();
    L.expect(TK_NEWLINE);
    auto version = Const::create(L.cur().range, version_text);
    if (name != "op_version_set")
      throw ErrorReport(range) << "expected an assignment to op_version_set";
    if (!version.isIntegral())
      throw ErrorReport(range)
          << "expected an integral version but found " << version.text();
    return size_t(version.asIntegral());
  }

  void parseImportsAndDoCallback() {
    // Gather all imports
    auto& L = p_.lexer();
    std::vector<std::string> imports;
    while (L.nextIf(TK_IMPORT)) {
      std::ostringstream s;
      while (L.cur().kind != TK_NEWLINE) {
        s << L.cur().text();
        L.next();
      }
      L.expect(TK_NEWLINE);
      const auto str = s.str();
      AT_ASSERT(!str.empty());
      imports.push_back(str);
    }

    // Call theregister_typectually compile them
    for (const auto& import : imports) {
      if (import_callback_) {
        import_callback_(import);
      }
    }
  }

  Parser p_;
  size_t version_;
  std::shared_ptr<CompilationUnit> cu_;
  const std::function<void(const std::string&)>& import_callback_;
  const std::vector<at::Tensor>& tensor_table_;
  std::shared_ptr<SourceResolver> resolver_;
};

void LEGACY_import_methods(
    const Module& mod,
    const std::shared_ptr<Source>& src,
    const std::vector<at::Tensor>& constant_table,
    const std::function<void(const std::string&)>& import_callback) {
  SourceImporter importer(
      mod.class_compilation_unit(), src, constant_table, import_callback);
  auto self = SimpleSelf(mod.type());
  importer.LEGACY_importFunctions(mod.name(), &self);
}

void import_libs(
    std::shared_ptr<CompilationUnit> cu,
    const std::string& qualifier,
    const std::shared_ptr<Source>& src,
    const std::vector<at::Tensor>& tensor_table,
    const std::function<void(const std::string&)>& import_callback) {
  SourceImporter importer(std::move(cu), src, tensor_table, import_callback);
  importer.import(qualifier);
}
} // namespace script
} // namespace jit
} // namespace torch<|MERGE_RESOLUTION|>--- conflicted
+++ resolved
@@ -156,13 +156,8 @@
     return nullptr;
   }
 
-<<<<<<< HEAD
-  TypePtr resolveType(const std::string& name) const override {
-    return lib_cu_.get_named_type(c10::QualifiedName(name));
-=======
   TypePtr resolveType(const std::string& name, const SourceRange& loc) const override {
     return cu_->get_type(c10::QualifiedName(name));
->>>>>>> 529d1f9c
   }
 
  private:
