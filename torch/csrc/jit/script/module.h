--- conflicted
+++ resolved
@@ -311,12 +311,7 @@
   void clone_method(const Module& orig, const std::string& name);
 
   at::optional<EntityType> kind_of(const std::string& name) const {
-<<<<<<< HEAD
-    if (auto fn =
-            class_compilation_unit()->find_function(getNameForMethod(name))) {
-=======
-    if (class_compilation_unit()->find_function(name)) {
->>>>>>> a6606b76
+    if (class_compilation_unit()->find_function(getNameForMethod(name))) {
       return EntityType::METHOD;
     }
     if (auto offset = type()->findAttributeSlot(name)) {
