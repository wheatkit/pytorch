#include <torch/csrc/jit/graph_executor.h>

#include <ATen/core/ivalue.h>
#include <c10/util/Exception.h>
#include <torch/csrc/autograd/grad_mode.h>
#include <torch/csrc/jit/argument_spec.h>
#include <torch/csrc/jit/autodiff.h>
#include <torch/csrc/jit/custom_operator.h>
#include <torch/csrc/jit/graph_executor_impl.h>
#include <torch/csrc/jit/interpreter.h>
#include <torch/csrc/jit/ir.h>
#include <torch/csrc/jit/pass_manager.h>
#include <torch/csrc/jit/passes/batch_mm.h>
#include <torch/csrc/jit/passes/canonicalize_ops.h>
#include <torch/csrc/jit/passes/common_subexpression_elimination.h>
#include <torch/csrc/jit/passes/constant_pooling.h>
#include <torch/csrc/jit/passes/constant_propagation.h>
#include <torch/csrc/jit/passes/create_autodiff_subgraphs.h>
#include <torch/csrc/jit/passes/dead_code_elimination.h>
#include <torch/csrc/jit/passes/decompose_ops.h>
#include <torch/csrc/jit/passes/graph_fuser.h>
#include <torch/csrc/jit/passes/inline_autodiff_subgraphs.h>
#include <torch/csrc/jit/passes/inplace_check.h>
#include <torch/csrc/jit/passes/loop_unrolling.h>
#include <torch/csrc/jit/passes/lower_grad_of.h>
#include <torch/csrc/jit/passes/peephole.h>
#include <torch/csrc/jit/passes/remove_expands.h>
#include <torch/csrc/jit/passes/requires_grad_analysis.h>
#include <torch/csrc/jit/passes/shape_analysis.h>
#include <torch/csrc/jit/passes/specialize_autogradzero.h>
#include <torch/csrc/jit/profiling_graph_executor_impl.h>
#include <torch/csrc/jit/profiling_record.h>
#include <torch/csrc/jit/resource_guard.h>
#include <torch/csrc/jit/tracer.h>

#include <torch/csrc/autograd/edge.h>
#include <torch/csrc/autograd/function.h>
#include <torch/csrc/jit/script/logging.h>

#include <cstdint>
#include <iterator>
#include <memory>
#include <mutex>
#include <unordered_map>
#include <utility>
#include <vector>

namespace torch {
namespace jit {

<<<<<<< HEAD
namespace {
c10::OperatorOptions aliasAnalysisInternalSpecialCase() {
  c10::OperatorOptions options;
  options.setAliasAnalysis(AliasAnalysisKind::INTERNAL_SPECIAL_CASE);
  return options;
}
} // namespace
=======
thread_local bool kOptimize = true;
void setGraphExecutorOptimize(bool o) {
  kOptimize = o;
}
bool getGraphExecutorOptimize() {
  return kOptimize;
}
>>>>>>> cf50249b

// for debugging it is helpful to be able to force autodiff subgraphs
// to be created, to check their correctness, even when the
// size of the of the subgraph is too small to be profitable.
thread_local bool autodiff_subgraph_inlining = true;
void debugSetAutodiffSubgraphInlining(bool state) {
  autodiff_subgraph_inlining = state;
}

bool getAutodiffSubgraphInlining() {
  return autodiff_subgraph_inlining;
}

thread_local std::weak_ptr<Graph> last_executed_optimized_graph;
std::shared_ptr<Graph> lastExecutedOptimizedGraph() {
  return last_executed_optimized_graph.lock();
}
namespace {

using tensor_list = std::vector<at::Tensor>;
using Variable = autograd::Variable;
using autograd::variable_list;

struct CaptureList {
  CaptureList(size_t capture_size) {
    capture_types_.reserve(capture_size);
    var_captures_.reserve(capture_size); // var_captures_.size() might be
                                         // greater than capture_size
    ivalue_captures_.reserve(capture_size);
  }

  void captureTensor(const at::Tensor& tensor, bool is_output) {
    var_captures_.emplace_back(Variable(tensor), is_output);
  }

  void capture(const IValue& val, bool is_output) {
    if (val.isTensor()) {
      capture_types_.emplace_back(CAPTURE_TENSOR);
      captureTensor(val.toTensor(), is_output);
    } else if (val.isTensorList()) {
      //  For TensorList, we have to flatten it to Tensors during saving and
      //  unflatten it back to TensorList when using it in backward apply().
      //  This is to avoid any implicit mutation to TensorList happened
      //  between forward & backward.
      capture_types_.emplace_back(CAPTURE_LIST);
      c10::ArrayRef<at::Tensor> tensors = val.toTensorListRef();
      sizes_.push_back(tensors.size());

      for (const at::Tensor& tensor : tensors) {
        captureTensor(tensor, is_output);
      }
    } else {
      capture_types_.emplace_back(CAPTURE_IVALUE);
      ivalue_captures_.push_back(val);
    }
  }

  size_t size() const {
    return capture_types_.size();
  }

  void unpack(
      Stack& stack,
      const std::shared_ptr<autograd::Node>& saved_for) {
    auto var_capture_it = var_captures_.begin();
    auto ivalue_capture_it = ivalue_captures_.begin();
    auto size_it = sizes_.begin();
    for (Capture capture_type : capture_types_) {
      switch (capture_type) {
        case CAPTURE_TENSOR: {
          stack.emplace_back(var_capture_it->unpack(saved_for));
          ++var_capture_it;
        } break;
        case CAPTURE_LIST: {
          c10::List<at::Tensor> lst;
          auto size = *size_it++;
          for (size_t i = 0; i < size; i++) {
            lst.emplace_back(var_capture_it->unpack(saved_for));
            var_capture_it++;
          }
          stack.emplace_back(std::move(lst));
        } break;
        case CAPTURE_IVALUE: {
          stack.push_back(*ivalue_capture_it++);
        } break;
      }
    }
  }

 private:
  enum Capture : uint8_t {
    CAPTURE_TENSOR,
    CAPTURE_LIST,
    CAPTURE_IVALUE,
  };

  std::vector<Capture> capture_types_;
  std::vector<autograd::SavedVariable> var_captures_;
  std::vector<IValue> ivalue_captures_;
  std::vector<size_t> sizes_;
};

// how do we turn a flattened list of tensors back into the ivalues that
// the DifferentiableGraphBackward expects
struct UnpackInstructions {
  UnpackInstructions(size_t num_inputs) {
    insts_.reserve(num_inputs);
  }
  void pushTensor() {
    insts_.emplace_back(PUSH_TENSOR);
  }
  void pushTensorList(size_t size) {
    insts_.emplace_back(PUSH_LIST);
    sizes_.push_back(size);
  }
  void unpack(variable_list&& inputs, Stack& stack) {
    auto input_it = std::make_move_iterator(inputs.begin());
    auto sizes_it = sizes_.begin();
    for (Inst inst : insts_) {
      switch (inst) {
        case PUSH_TENSOR: {
          at::Tensor t = *input_it++;
          stack.emplace_back(std::move(t));
        } break;
        case PUSH_LIST: {
          std::vector<at::Tensor> lst(input_it, input_it + *sizes_it++);
          stack.emplace_back(c10::impl::toList(std::move(lst)));
        } break;
      }
    }
  }

 private:
  enum Inst : uint8_t {
    PUSH_TENSOR,
    PUSH_LIST, // consumes one size
  };
  std::vector<Inst> insts_;
  std::vector<size_t> sizes_;
};

struct DifferentiableGraphBackward : public autograd::Node {
  DifferentiableGraphBackward(
      GraphExecutor executor,
      size_t input_size,
      size_t capture_size)
      : executor(std::move(executor)),
        captures_(capture_size),
        input_instructions_(input_size) {}

  variable_list apply(variable_list&& inputs) override {
    Stack stack;
    stack.reserve(captures_.size() + inputs.size());

    input_instructions_.unpack(std::move(inputs), stack);
    captures_.unpack(stack, shared_from_this());
    executor.run(stack);

    // NB: stack.size() == num_outputs() is not always true
    // after we added TensorList support.
    // Example: aten::stack(Tensor[] tensors, int) where
    // tensors = [x, x]
    // Here stack.size()[=1] with a TensorList IValue of
    // backward graph output.
    // num_outputs()[=2], however, is the number of outputs of
    // grad_fn (an autograd::Node). grad_fn's outputs are
    // grads with regard to Tensor/Variables `x`, but not
    // graph input TensorList [x, x]. These two grads will
    // be accumulated to x.grad later using autograd::InputBuffer.
    variable_list outputs;
    outputs.reserve(num_outputs());
    size_t output_index = 0;
    for (IValue& v : stack) {
      if (v.isTensorList()) {
        for (const at::Tensor& tensor : v.toTensorListRef()) {
          produceOutput(output_index++, std::move(tensor), outputs);
        }
      } else if (v.isTensor()) {
        produceOutput(output_index++, std::move(v).toTensor(), outputs);
      } else {
        // Input grad can also be None even if it requires grad
        // Example: `other` in expand_as(self, other)
        outputs.emplace_back();
      }
    }
    return outputs;
  }

  void capture(const IValue& val, bool is_output) {
    captures_.capture(val, is_output);
  }

  void addOutputForTensor(const at::Tensor& tensor) {
    auto v = Variable(tensor);
    add_next_edge(v.defined() ? v.gradient_edge() : autograd::Edge{});
  }
  void addOutputForIValue(const IValue& value) {
    if (value.isTensorList()) {
      for (const at::Tensor& tensor : value.toTensorListRef()) {
        addOutputForTensor(tensor);
      }
    } else {
      addOutputForTensor(value.toTensor());
    }
  }

  void addInputVariable(Variable output) {
    // NB: since our requires_grad setting is only a heuristic we might end
    // up wanting to differentiate through integral tensors, which is
    // generally a hard error in autograd.
    if (at::isFloatingType(output.type().scalarType())) {
      autograd::create_gradient_edge(output, shared_from_this());
      output.set_requires_grad(true);
    } else {
      add_input_metadata(autograd::Node::undefined_input{});
    }
  }

  void addInputIValue(const IValue& v) {
    if (v.isTensorList()) {
      c10::ArrayRef<at::Tensor> tensors = v.toTensorListRef();
      input_instructions_.pushTensorList(tensors.size());
      for (const at::Tensor& tensor : tensors) {
        addInputVariable(tensor);
      }
    } else if (v.isTensor()) {
      input_instructions_.pushTensor();
      addInputVariable(v.toTensor());
    }
  }

 private:
  void produceOutput(size_t i, at::Tensor output, variable_list& outputs) {
    if (should_compute_output(i)) {
      const auto& edge = next_edge(i);
      if (output.defined()) {
        outputs.emplace_back(std::move(output));
      } else if (edge.is_valid()) {
        outputs.emplace_back(
            edge.function->input_metadata(edge.input_nr).zeros_like());
      } else {
        outputs.emplace_back();
      }
    } else {
      outputs.emplace_back();
    }
  }

  friend struct ExecutionPlan;
  GraphExecutor executor;
  CaptureList captures_;
  UnpackInstructions input_instructions_;
};

// an optimized way of executing the subgraph computed directly on
// tensors rather than Variables.
// This will unwrap Variables, run the plan, and re-wrap them.
// It can optionally also have a gradient which is hooked up
// to the output Variables if present.
struct DifferentiableGraphOp {
  DifferentiableGraphOp(Gradient grad)
      : f(grad.f),
        grad(std::move(grad)),
        grad_executor(this->grad.df),
        num_inputs(this->grad.f->inputs().size()),
        num_outputs(this->grad.f->outputs().size()) {}

  // XXX: keep in mind that stack can be larger than the inputs we need!
  int operator()(Stack& stack) const {
    auto grad_fn = std::make_shared<DifferentiableGraphBackward>(
        grad_executor,
        grad.df_input_vjps.size(),
        grad.df_input_captured_inputs.size() +
            grad.df_input_captured_outputs.size());

    {
      auto inputs = last(stack, num_inputs);
      // hook up the outputs of df to the gradient functions of the inputs that
      // require gradients
      for (auto idx : grad.df_output_vjps) {
        grad_fn->addOutputForIValue(inputs[idx]);
      }
      captureInputs(*grad_fn, inputs);
    }

    detachVariables(stack);
    InterpreterState(f).run(stack);

    {
      auto outputs = last(stack, num_outputs);
      // hookup the gradients for the output tensors that require gradients
      // to the inputs to our gradient function df
      // TODO - XXX - if any output is the same tensor multiple times, views
      // have to be setup here. We need to refactor autograd until it is safe
      // for tensors to be constructed without all the viewing infrastructure.
      // this is currently intentionally not done here so we can get an idea of
      // our perf before introducing overhead for correctness
      for (auto idx : grad.df_input_vjps) {
        grad_fn->addInputIValue(outputs[idx]);
      }
      captureOutputs(*grad_fn, outputs);
      // drop the temporary outputs so that we return the same number of
      // outputs as if we were not also calculating gradient
      const size_t num_temporary_outputs = num_outputs - grad.f_real_outputs;
      stack.erase(stack.end() - num_temporary_outputs, stack.end());
    }
    return 0;
  }

 private:
  friend GraphExecutor* detail::getGradExecutor(Operation& op);

  at::Tensor detach(at::Tensor t) const {
    if (!t.defined()) {
      return t;
    }
    return autograd::as_variable_ref(t).detach();
  }

  void detach(IValue& v) const {
    if (v.isTensor()) {
      v = IValue(detach(std::move(v).toTensor()));
    } else if (v.isTensorList()) {
      c10::List<at::Tensor> lst = std::move(v).toTensorList();
      for (size_t i = 0; i < lst.size(); ++i) {
        lst.set(i, detach(lst.extract(i)));
      }
      v = std::move(lst);
    }
  }

  void detachVariables(Stack& stack) const {
    // It would be nice to use an ArrayRef here, but unfortunately those can
    // only return const references, so we need to do a bunch of indexing
    // ourselves.
    const int64_t stack_size = stack.size();
    const int64_t stack_offset = stack_size - num_inputs;
    for (int64_t i = stack_offset; i < stack_size; ++i) {
      detach(stack[i]);
    }
  }
  // Capture (save) inputs that would be required to subsequently run backwards
  void captureInputs(
      DifferentiableGraphBackward& grad_fn,
      at::ArrayRef<IValue> inputs) const {
    for (size_t offset : grad.df_input_captured_inputs) {
      grad_fn.capture(inputs[offset], /*is_output*/ false);
    }
  }
  void captureOutputs(
      DifferentiableGraphBackward& grad_fn,
      at::ArrayRef<IValue> outputs) const {
    for (size_t offset : grad.df_input_captured_outputs) {
      grad_fn.capture(outputs[offset], /*is_output*/ true);
    }
  }

  Code f;
  Gradient grad;
  GraphExecutor grad_executor;

  const size_t num_inputs;
  const size_t num_outputs;
};

Gradient getGradient(const Node* n) {
  AT_ASSERT(n->kind() == prim::DifferentiableGraph);
  Gradient grad;
  grad.f = n->g(attr::Subgraph);
  grad.df = n->g(attr::ReverseSubgraph);
  grad.f_real_outputs = n->i(attr::f_real_outputs);
  grad.df_input_vjps = fmap<size_t>(n->is(attr::df_input_vjps));
  grad.df_input_captured_inputs =
      fmap<size_t>(n->is(attr::df_input_captured_inputs));
  grad.df_input_captured_outputs =
      fmap<size_t>(n->is(attr::df_input_captured_outputs));
  grad.df_output_vjps = fmap<size_t>(n->is(attr::df_output_vjps));
  return grad;
}
} // anonymous namespace

RegisterOperators reg_graph_executor_ops({Operator(
    prim::DifferentiableGraph,
    [](const Node* n) -> Operation {
      return DifferentiableGraphOp(getGradient(n));
    },
    aliasAnalysisInternalSpecialCase())});

namespace detail {

GraphExecutor* getGradExecutor(Operation& op) {
  if (auto diff_op = op.target<DifferentiableGraphOp>()) {
    return &diff_op->grad_executor;
  }
  return nullptr;
}
} // namespace detail

void GraphExecutorImplBase::run(Stack& stack) {
  TORCH_CHECK(
      stack.size() >= num_inputs,
      "expected ",
      num_inputs,
      " inputs, but got only ",
      stack.size());

  C10_LOG_API_USAGE_ONCE("torch.graph_executor.run");
  logging::getLogger()->addStatValue(
      logging::runtime_counters::GRAPH_EXECUTOR_INVOCATIONS, 1.0);

  if (tracer::isTracing()) {
    return runTraced(stack);
  }

  ExecutionPlan plan = getPlanFor(stack);
  InterpreterState(plan.code).run(stack);
  last_executed_optimized_graph = plan.graph;
}

// a Graph can be created via tracing, or via a language-based frontend
// GraphExecutor runs it. It can run the same graph on many different sizes
// and different requires_grad states, and handles specializations for each
// situation. GraphExecutor is completely unaware of tracing or module
// parameters to keep the tracing concerns separated.
struct GraphExecutorImpl : public GraphExecutorImplBase {
  GraphExecutorImpl(const std::shared_ptr<Graph>& graph)
      : GraphExecutorImplBase(graph), arg_spec_creator_(*graph) {
    logging::getLogger()->addStatValue(
        logging::runtime_counters::GRAPH_EXECUTORS_CONSTRUCTED, 1.0);
  }

  ExecutionPlan getPlanFor(Stack& stack) override {
    return getGraphExecutorOptimize() ? getOrCompile(stack)
                                      : getOrCompileFallback();
  }

  GraphExecutorState getDebugState() override {
    GraphExecutorState state;
    state.graph = graph.get();
    if (fallback) {
      state.fallback = fallback;
    }
    for (auto& entry : plan_cache) {
      state.execution_plans.emplace(entry.first, entry.second);
    }
    return state;
  }

 protected:
  friend struct GraphExecutor;

  const ExecutionPlan& getOrCompileFallback() {
    std::lock_guard<std::mutex> lock(compile_mutex);
    if (!fallback) {
      auto graph_ = graph->copy();
      runRequiredPasses(graph_);
      fallback = ExecutionPlan(graph_);
    }
    return fallback;
  }

  const ExecutionPlan& getOrCompile(const Stack& stack) {
    // outside lock guard, to minimize the time holding the lock on the fast
    // path ArgumentSpec even computes its hashCode here.
    ArgumentSpec spec =
        arg_spec_creator_.create(autograd::GradMode::is_enabled(), stack);
    {
      std::lock_guard<std::mutex> lock(compile_mutex);
      auto it = plan_cache.find(spec);
      if (it != plan_cache.end()) {
        logging::getLogger()->addStatValue(
            logging::runtime_counters::EXECUTION_PLAN_CACHE_HIT, 1.0);
        return it->second;
      }
      auto plan = compileSpec(spec);
      auto r = plan_cache.emplace(std::move(spec), std::move(plan));
      logging::getLogger()->addStatValue(
          logging::runtime_counters::EXECUTION_PLAN_CACHE_MISS, 1.0);
      return r.first->second;
    }
  }

  ExecutionPlan compileSpec(const ArgumentSpec& spec) {
    auto opt_graph = graph->copy();
    arg_spec_creator_.specializeTypes(*opt_graph, spec);

    // Phase 1. Specialize to input definedness (this is very important for
    //          gradient graphs), and run required passes to bring the graph
    //          to an executable form.
    runRequiredPasses(opt_graph);

    // Phase 2. Propagate detailed information about the spec through the
    //          graph (enabled more specializations in later passes).
    //          Shape propagation sometimes depends on certain arguments being
    //          constants, and constant propagation doesn't need shape
    //          information anyway, so it's better to run it first.
    ConstantPropagation(opt_graph);
    PropagateInputShapes(opt_graph);
    PropagateRequiresGrad(opt_graph);

    // Phase 3. Run differentiable optimizations (i.e. simple graph rewrites
    //          that we can still execute using autograd).
    runOptimization(opt_graph);

    // Phase 4. If this graph will be differentiated, we need to slice out the
    //          symbolically differentiable subgraphs for further optimizations.
    // Phase 5. Apply non-differentiable optimizations to the graphs we've found
    //          (or the whole grpah if we know we won't need its derivative).
    if (needsGradient(opt_graph)) {
      auto diff_nodes = CreateAutodiffSubgraphs(
          opt_graph,
          autodiff_subgraph_inlining ? autodiffSubgraphNodeThreshold : 1);
      for (Node* dnode : diff_nodes) {
        auto diff_graph = std::move(dnode->g(attr::Subgraph));
        Gradient gradient = differentiate(diff_graph);
        // Run post differentiation optimizations, Autodiff will replace some
        // parts of graph with new graph, these new graphs usually consists of
        // control flows and miss shape information on nodes, so we run shape
        // prop and differentiable optimizations to ensure the graph is
        // optimized
        PropagateInputShapes(gradient.f);
        runOptimization(gradient.f);
        // run non diff optimization on the forward graph
        runNondiffOptimization(gradient.f);
        packGradient(gradient, dnode);
      }
      InlineAutodiffSubgraphs(
          opt_graph,
          autodiff_subgraph_inlining ? autodiffSubgraphInlineThreshold : 1);
    } else {
      runNondiffOptimization(opt_graph);
    }
    // Make sure there are no leftovers from any passes.
    EliminateDeadCode(opt_graph);
    return ExecutionPlan(opt_graph);
  }

  ~GraphExecutorImpl() override = default;

  ArgumentSpecCreator arg_spec_creator_;
  // Populated only when optimize is false (and in that case plan_cache will be
  // unused). The compiled version of graph.
  ExecutionPlan fallback;

  // Mapping from argument configurations to optimized versions of the graph
  // that are specialized to the spec.
  std::unordered_map<ArgumentSpec, ExecutionPlan> plan_cache;
};

GraphExecutor::GraphExecutor(std::shared_ptr<Graph> graph)
    : pImpl(
          getProfilingMode() ? dynamic_cast<GraphExecutorImplBase*>(
                                   new ProfilingGraphExecutorImpl(graph))
                             : dynamic_cast<GraphExecutorImplBase*>(
                                   new GraphExecutorImpl(graph))) {}

void GraphExecutor::run(Stack& inputs) {
  return pImpl->run(inputs);
}

ExecutionPlan GraphExecutor::getPlanFor(Stack& inputs) {
  return pImpl->getPlanFor(inputs);
}

std::shared_ptr<Graph> GraphExecutor::graph() const {
  return pImpl->graph;
}

GraphExecutorState GraphExecutor::getDebugState() {
  return pImpl->getDebugState();
}

void runRequiredPasses(const std::shared_ptr<Graph>& g) {
  specializeAutogradZero(*g);
  LowerGradOf(*g);
  // implicit inserted expand nodes are not necessarily always valid
  // when used inside script methods that might have unstable shapes
  // we remove the implicitly created ones, and have shape analysis
  // add valid expand nodes when the shapes are stable
  RemoveExpands(g);
  CanonicalizeOps(g);
  EliminateDeadCode(g);
}

void packGradient(const Gradient& gradient, Node* dnode) {
  AT_ASSERT(dnode->kind() == prim::DifferentiableGraph);
  dnode->g_(attr::Subgraph, gradient.f)
      ->g_(attr::ReverseSubgraph, gradient.df)
      ->i_(attr::f_real_outputs, gradient.f_real_outputs)
      ->is_(attr::df_input_vjps, fmap<int64_t>(gradient.df_input_vjps))
      ->is_(
          attr::df_input_captured_inputs,
          fmap<int64_t>(gradient.df_input_captured_inputs))
      ->is_(
          attr::df_input_captured_outputs,
          fmap<int64_t>(gradient.df_input_captured_outputs))
      ->is_(attr::df_output_vjps, fmap<int64_t>(gradient.df_output_vjps));
}

static bool mayIntroduceGradient(const Block* b) {
  for (const Node* n : b->nodes()) {
    if (n->kind() == prim::PythonOp)
      return true;
    for (const Block* bb : n->blocks()) {
      if (mayIntroduceGradient(bb))
        return true;
    }
  }
  return false;
}

bool needsGradient(const std::shared_ptr<const Graph>& graph) {
  if (!autograd::GradMode::is_enabled())
    return false;
  if (mayIntroduceGradient(graph->block()))
    return true;
  for (const Value* input : graph->inputs()) {
    if (input->type()->requires_grad())
      return true;
  }
  return false;
}

void runNondiffOptimization(std::shared_ptr<Graph>& graph) {
  // run custom passes that different backends can register
  for (const auto& pass : getCustomPasses()) {
    pass(graph);
  }
  // decomposition pass, decompose certain ops that will be used in the
  // following passes (like batchmm and jit fusion)
  DecomposeOps(graph);
  // Rewrite subgraphs with many MMs into expressions that batch them.
  BatchMM(graph);

  FuseGraph(graph);
}

void runOptimization(std::shared_ptr<Graph>& graph) {
  // Basic graph preprocessing to eliminate noise.
  EliminateDeadCode(graph);
  EliminateCommonSubexpression(graph);
  ConstantPooling(graph);

  PeepholeOptimize(graph);
  ConstantPropagation(graph);

  // Unroll small loops, and eliminate expressions that are the same at every
  // iteration.
  UnrollLoops(graph);
  EliminateCommonSubexpression(graph);

  CheckInplace(graph);
}

} // namespace jit
} // namespace torch<|MERGE_RESOLUTION|>--- conflicted
+++ resolved
@@ -48,7 +48,14 @@
 namespace torch {
 namespace jit {
 
-<<<<<<< HEAD
+thread_local bool kOptimize = true;
+void setGraphExecutorOptimize(bool o) {
+  kOptimize = o;
+}
+bool getGraphExecutorOptimize() {
+  return kOptimize;
+}
+
 namespace {
 c10::OperatorOptions aliasAnalysisInternalSpecialCase() {
   c10::OperatorOptions options;
@@ -56,15 +63,6 @@
   return options;
 }
 } // namespace
-=======
-thread_local bool kOptimize = true;
-void setGraphExecutorOptimize(bool o) {
-  kOptimize = o;
-}
-bool getGraphExecutorOptimize() {
-  return kOptimize;
-}
->>>>>>> cf50249b
 
 // for debugging it is helpful to be able to force autodiff subgraphs
 // to be created, to check their correctness, even when the
