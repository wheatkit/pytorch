--- conflicted
+++ resolved
@@ -6,16 +6,19 @@
 namespace distributed {
 namespace rpc {
 
-<<<<<<< HEAD
 using namespace torch::distributed::autograd;
 
-RpcAgent::RpcAgent(std::string workerName, RequestCallback cb)
-    : workerName_(std::move(workerName)), cb_(std::move(cb)) {}
+RpcAgent::RpcAgent(WorkerId workerId, RequestCallback cb)
+    : workerId_(std::move(workerId)), cb_(std::move(cb)) {}
 
 RpcAgent::~RpcAgent() = default;
 
+const WorkerId& RpcAgent::getWorkerId() const {
+  return workerId_;
+}
+
 std::shared_ptr<FutureMessage> RpcAgent::send(
-    const std::string& to,
+    const WorkerId& to,
     Message&& message) {
   // Record appropriate autograd information before sending the message over the
   // wire.
@@ -32,17 +35,6 @@
 
   return sendImpl(to, std::forward<Message>(message));
 }
-=======
-RpcAgent::RpcAgent(WorkerId workerId, RequestCallback cb)
-    : workerId_(std::move(workerId)), cb_(std::move(cb)) {}
-
-RpcAgent::~RpcAgent() = default;
-
-const WorkerId& RpcAgent::getWorkerId() const {
-  return workerId_;
-}
-
->>>>>>> 08a36fd0
 }
 }
 }