#include <torch/csrc/distributed/rpc/python_functions.h>

namespace torch {
namespace distributed {
namespace rpc {

py::object to_py_obj(const Message& message) {
  switch (message.type()) {
    case MessageType::SCRIPT_RET: {
      ScriptRet ret = ScriptRet::fromMessage(message);
      Stack stack;
      stack.push_back(ret.value());
      return torch::jit::createPyObjectForStack(std::move(stack));
    }
    case MessageType::PYTHON_RET: {
      return PythonRpcHandler::loadPythonUDFResult(message);
    }
    default: {
      AT_ERROR("Unrecognized response message type ", message.type());
    }
  }
}

<<<<<<< HEAD
FutureMessage::Callback wrap_callback(
    FutureMessage& fut, const std::function<void(FutureMessage&)> py_cb) {
  return [py_cb, &fut]() {
    py_cb(fut);
  };
}

std::shared_ptr<FutureMessage> py_rpc(
=======
std::shared_ptr<FutureMessage> py_rpc_builtin(
>>>>>>> 31ae7bd4
    RpcAgent& agent,
    const std::string& dstName,
    const std::string& opName,
    const py::args& args,
    const py::kwargs& kwargs) {
  if (opName.rfind("aten", 0) == 0) {
    // builtin operators.
    Symbol symbol = Symbol::fromQualString(opName);
    for (const auto& op: torch::jit::getAllOperatorsFor(symbol)) {
      try {
        // FIXME: This is temporary solution. We should at least refactor
        // ``createStackForSchema`` to avoid throwing an error.
        Stack stack = torch::jit::createStackForSchema(
            op->schema(), args, kwargs, c10::nullopt);

        return agent.send(
            dstName, ScriptCall(op, std::move(stack)).toMessage());
      } catch (std::runtime_error) {}
    }
  }

  AT_ERROR("Failed to match operator name ", opName, " and arguments "
      "(args: ", args, ", kwargs: ", kwargs, ") to a builtin operator");
}

std::shared_ptr<FutureMessage> py_rpc_python_udf(
    RpcAgent& agent,
    const std::string& dstName,
    const std::string& pickledPythonUDF) {
  std::vector<char> data(pickledPythonUDF.begin(), pickledPythonUDF.end());
  std::vector<torch::Tensor> tensor_table;

  return agent.send(dstName,
                    Message(std::move(data),
                            std::move(tensor_table),
                            MessageType::PYTHON_CALL));
}

}
}
}<|MERGE_RESOLUTION|>--- conflicted
+++ resolved
@@ -21,7 +21,6 @@
   }
 }
 
-<<<<<<< HEAD
 FutureMessage::Callback wrap_callback(
     FutureMessage& fut, const std::function<void(FutureMessage&)> py_cb) {
   return [py_cb, &fut]() {
@@ -29,10 +28,7 @@
   };
 }
 
-std::shared_ptr<FutureMessage> py_rpc(
-=======
 std::shared_ptr<FutureMessage> py_rpc_builtin(
->>>>>>> 31ae7bd4
     RpcAgent& agent,
     const std::string& dstName,
     const std::string& opName,
