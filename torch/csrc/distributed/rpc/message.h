--- conflicted
+++ resolved
@@ -9,35 +9,21 @@
 
 enum MessageType {
   SCRIPT_CALL = 0,
-<<<<<<< HEAD
   SCRIPT_RET = 1,
   PYTHON_CALL = 2,
   PYTHON_RET = 3,
-  SCRIPT_REMOTE_CALL = 4,  // A remote call on a builtin operator
-  PYTHON_REMOTE_CALL = 5,  // A remote call on a Python UDF
-  SCRIPT_RREF_FETCH = 6,   // A UserRRef<IValue> fetches value from owner
-  PYTHON_RREF_FETCH = 7,   // A UserRRef<py::object> fetches value from owner
-  RREF_VALUE = 8,          // An OwnerRRef sends value to user to answer toHere
-  RREF_USER_ACCEPT = 9,    // An OwnerRRef accepts a user
-  RREF_USER_DELETE = 10,   // A UserRRef tells the owner to deref
-  RREF_FORK_NOTIFY = 11,   // A UserRRef tells the owner on fork
-  RREF_FORK_ACCEPT = 12,   // An OwnerRRef accepts a fork request
+  SCRIPT_REMOTE_CALL = 4,     // A remote call on a builtin operator
+  PYTHON_REMOTE_CALL = 5,     // A remote call on a Python UDF
+  SCRIPT_RREF_FETCH_CALL = 6, // A UserRRef<IValue> fetches value from owner
+  PYTHON_RREF_FETCH_CALL = 7, // A UserRRef<py::object> fetches value from owner
+  RREF_FETCH_RET = 8,         // An OwnerRRef sends value to user
+  RREF_USER_ACCEPT = 9,       // An OwnerRRef accepts a user
+  RREF_USER_DELETE = 10,      // A UserRRef tells the owner to deref
+  RREF_FORK_NOTIFY = 11,      // A UserRRef tells the owner on fork
+  RREF_FORK_ACCEPT = 12,      // An OwnerRRef accepts a fork request
   SHUTDOWN = 13,
   EXCEPTION = 14,
   UNKNOWN = 15
-=======
-  SCRIPT_RET,
-  PYTHON_CALL,
-  PYTHON_RET,
-  REMOTE_CALL,
-  RREF_FETCH_CALL,
-  RREF_FETCH_RET,
-  RREF_USER_CREATE,
-  RREF_USER_DELETE,
-  SHUTDOWN,
-  EXCEPTION,
-  UNKNOWN
->>>>>>> fe11bd3a
 };
 
 // A message to be sent/received by an RpcAgent.
