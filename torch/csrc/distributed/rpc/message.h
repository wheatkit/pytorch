#pragma once

#include <torch/serialize.h>
#include <vector>

namespace torch {
namespace distributed {
namespace rpc {

enum MessageType {
  SCRIPT_CALL = 0,
  SCRIPT_RET,
  PYTHON_CALL,
  PYTHON_RET,
  REMOTE_CALL,
  RREF_FETCH_CALL,
  RREF_FETCH_RET,
  RREF_USER_CREATE,
  RREF_USER_DELETE,
  SHUTDOWN,
  EXCEPTION,
  UNKNOWN
};

// A message to be sent/received by an RpcAgent.
//
// A Message object contains 4 fields:
//    payload (std::vector<char>): a binary chunk of data.
//    tensors (std::vector<torch::Tensor>): all tensors. Tensor data are not
//        included in the payload, and it is up to the RpcAgent implementation
//        to determine how to serialize them. This design is helpful for
//        communicating super large tensors where serializing all the data at
//        once leads to excessively large memory footprint. An implementation
//        can then serialize and send tensors chunck-by-chunk, in the streaming
//        fashion.
//    type (MessageType): type of the message.
//    id (int64_t): message id, this is used by ProcessGroupAgent to match
//                  request and response. Other implementation can ignore it
//                  if they have their own ways to do matching.
//
// Layers above ``RpcAgent`` only converts ScriptCall, ScriptRet, PythonCall,
// and PythonRet into a Message, and it is up to the RpcAgent
// implementation to determine how to serialize a message.
class TORCH_API Message final {
 public:
<<<<<<< HEAD
  // Holds AutogradMetadata that needs to be passed around via RPC.
  class AutogradMetadata {
   public:
    AutogradMetadata();

    AutogradMetadata(int64_t autograd_context_id, int64_t autograd_message_id);

    int64_t getAutogradContextId() const;

    int64_t getAutogradMessageId() const;

    void setAutogradContextId(int64_t autograd_context_id);

    void setAutogradMessageId(int64_t autograd_message_id);

   private:
    // autograd_context_id_ is a globally unique integer that identifies a
    // particular distributed autograd pass.
    int64_t autograd_context_id_;
    // autograd_message_id_ is a globally unique integer that identifies a pair
    // of send/recv autograd functions.
    int64_t autograd_message_id_;
  };

=======
>>>>>>> d687a7fe
  Message();

  Message(
      std::vector<char>&& payload,
      std::vector<torch::Tensor>&& tensors,
      MessageType type);

  Message(
      std::vector<char>&& payload,
      std::vector<torch::Tensor>&& tensors,
      MessageType type,
<<<<<<< HEAD
      int64_t id,
      const AutogradMetadata& autograd_metadata = AutogradMetadata());
=======
      int64_t id);
>>>>>>> d687a7fe

  Message(const Message& other);
  Message(Message&& other) noexcept;
  Message& operator=(Message const& rhs) &;
  Message& operator=(Message&& rhs) &;
  void swap(Message& rhs) noexcept;

  const std::vector<char>& payload() const;
  std::vector<torch::Tensor>& tensors();
  const std::vector<torch::Tensor>& tensors() const;
  const MessageType& type() const;

  bool isRequest() const;
  bool requiresResponse() const;
  bool isResponse() const;
  bool isShutdown() const;

  // id is an optional field to match request/response. If an RpcAgent
  // implementation is able to do the matching without using this id, it can be
  // dropped during message serialization.
  int64_t id() const;
  void setId(int64_t id);

  int64_t getAutogradContextId() const;

  int64_t getAutogradMessageId() const;

  void setAutogradMetadata(const AutogradMetadata& autograd_metadata);

  bool hasAutogradMetadata() const;

 private:
  static constexpr int64_t kInvalidAutogradId = -1;

  std::vector<char> payload_;
  std::vector<torch::Tensor> tensors_;
  MessageType type_ = MessageType::UNKNOWN;
  int64_t id_ = -1;
  AutogradMetadata autograd_metadata_;
};

} // namespace rpc
} // namespace distributed
} // namespace torch<|MERGE_RESOLUTION|>--- conflicted
+++ resolved
@@ -17,6 +17,8 @@
   RREF_FETCH_RET,
   RREF_USER_CREATE,
   RREF_USER_DELETE,
+  MESSAGE_WITH_AUTOGRAD_REQ,
+  MESSAGE_WITH_AUTOGRAD_RESP,
   SHUTDOWN,
   EXCEPTION,
   UNKNOWN
@@ -43,33 +45,6 @@
 // implementation to determine how to serialize a message.
 class TORCH_API Message final {
  public:
-<<<<<<< HEAD
-  // Holds AutogradMetadata that needs to be passed around via RPC.
-  class AutogradMetadata {
-   public:
-    AutogradMetadata();
-
-    AutogradMetadata(int64_t autograd_context_id, int64_t autograd_message_id);
-
-    int64_t getAutogradContextId() const;
-
-    int64_t getAutogradMessageId() const;
-
-    void setAutogradContextId(int64_t autograd_context_id);
-
-    void setAutogradMessageId(int64_t autograd_message_id);
-
-   private:
-    // autograd_context_id_ is a globally unique integer that identifies a
-    // particular distributed autograd pass.
-    int64_t autograd_context_id_;
-    // autograd_message_id_ is a globally unique integer that identifies a pair
-    // of send/recv autograd functions.
-    int64_t autograd_message_id_;
-  };
-
-=======
->>>>>>> d687a7fe
   Message();
 
   Message(
@@ -81,18 +56,16 @@
       std::vector<char>&& payload,
       std::vector<torch::Tensor>&& tensors,
       MessageType type,
-<<<<<<< HEAD
-      int64_t id,
-      const AutogradMetadata& autograd_metadata = AutogradMetadata());
-=======
       int64_t id);
->>>>>>> d687a7fe
 
   Message(const Message& other);
   Message(Message&& other) noexcept;
   Message& operator=(Message const& rhs) &;
   Message& operator=(Message&& rhs) &;
   void swap(Message& rhs) noexcept;
+
+  // Destructively retrieves the payload.
+  std::vector<char>&& movePayload();
 
   const std::vector<char>& payload() const;
   std::vector<torch::Tensor>& tensors();
@@ -110,22 +83,11 @@
   int64_t id() const;
   void setId(int64_t id);
 
-  int64_t getAutogradContextId() const;
-
-  int64_t getAutogradMessageId() const;
-
-  void setAutogradMetadata(const AutogradMetadata& autograd_metadata);
-
-  bool hasAutogradMetadata() const;
-
  private:
-  static constexpr int64_t kInvalidAutogradId = -1;
-
   std::vector<char> payload_;
   std::vector<torch::Tensor> tensors_;
   MessageType type_ = MessageType::UNKNOWN;
   int64_t id_ = -1;
-  AutogradMetadata autograd_metadata_;
 };
 
 } // namespace rpc
