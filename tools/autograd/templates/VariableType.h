#pragma once

// ${generated_comment}

#include <ATen/ATen.h>

#include <c10/util/intrusive_ptr.h>

#include <torch/csrc/WindowsTorchApiMacro.h>

#include <cstdint> // for size_t
#include <functional> // for function
#include <memory> // for unique_ptr
#include <string>
#include <vector>

namespace at {
  struct Quantizer;
};

namespace torch { namespace autograd {

struct Variable;
using at::Context;
using at::Device;
#ifdef NAMEDTENSOR_ENABLED
using at::DimnameList;
#endif
using at::Generator;
using at::IntArrayRef;
using at::MemoryFormat;
using at::QScheme;
using at::Scalar;
using at::ScalarType;
using at::Storage;
using at::Tensor;
using at::TensorList;
using at::TensorOptions;
<<<<<<< HEAD
using at::Quantizer;
// This is temporary typedef to enable Quantizer in aten native function API
// we'll remove them when we are actually exposing Quantizer class
// to frontend
using ConstQuantizerPtr = const c10::intrusive_ptr<Quantizer>&;
using at::Type;
=======
>>>>>>> Remove Type dispatch
using c10::optional;

struct TORCH_API VariableType final {
  static std::vector<at::DeprecatedTypeProperties*> allCUDATypes();
  static std::vector<at::DeprecatedTypeProperties*> allCPUTypes();

  ${type_derived_method_declarations}

private:
  // checks that t is actually a Variable
  static const Variable & checked_cast_variable(const Tensor & t, const char * name, int pos);
  static Variable & checked_cast_variable(Tensor & t, const char * name, int pos);
  static at::Tensor & unpack(Tensor & t, const char * name, int pos);
  static const at::Tensor & unpack(const Tensor & t, const char * name, int pos);
  static at::Tensor unpack_opt(const Tensor & t, const char * name, int pos);
  static std::vector<at::Tensor> unpack(at::TensorList tl, const char *name, int pos);
};

}} // namespace torch::autograd<|MERGE_RESOLUTION|>--- conflicted
+++ resolved
@@ -36,15 +36,11 @@
 using at::Tensor;
 using at::TensorList;
 using at::TensorOptions;
-<<<<<<< HEAD
 using at::Quantizer;
 // This is temporary typedef to enable Quantizer in aten native function API
 // we'll remove them when we are actually exposing Quantizer class
 // to frontend
 using ConstQuantizerPtr = const c10::intrusive_ptr<Quantizer>&;
-using at::Type;
-=======
->>>>>>> Remove Type dispatch
 using c10::optional;
 
 struct TORCH_API VariableType final {
