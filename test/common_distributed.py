from __future__ import absolute_import, division, print_function, unicode_literals

import multiprocessing
import sys
import tempfile
import time
import unittest
import logging

from collections import namedtuple
from functools import wraps

import torch
import torch.distributed as c10d

from common_utils import TestCase


TestSkip = namedtuple('TestSkip', 'exit_code, message')


TEST_SKIPS = {
    "multi-gpu": TestSkip(75, "Need at least 2 CUDA devices"),
    "nccl": TestSkip(76, "c10d not compiled with NCCL support"),
    "known_issues": TestSkip(77, "Test skipped due to known issues")
}


def skip_if_not_multigpu(func):
    """Multi-GPU tests requires at least 2 GPUS. Skip if this is not met."""
    @wraps(func)
    def wrapper(*args, **kwargs):
        if torch.cuda.is_available() and torch.cuda.device_count() >= 2:
            return func(*args, **kwargs)
        sys.exit(TEST_SKIPS['multi-gpu'].exit_code)

    return wrapper


def skip_if_lt_x_gpu(x):
    def decorator(func):
        @wraps(func)
        def wrapper(*args, **kwargs):
            if torch.cuda.is_available() and torch.cuda.device_count() >= x:
                return func(*args, **kwargs)
            sys.exit(TEST_SKIPS['multi-gpu'].exit_code)
        return wrapper

    return decorator


def skip_for_known_issues(func):
    """Skips a test due to known issues (for c10d)."""
    @wraps(func)
    def wrapper(*args, **kwargs):
        sys.exit(TEST_SKIPS['known_issues'].exit_code)

    return wrapper


def requires_gloo():
    return unittest.skipUnless(
        c10d.is_gloo_available(),
        "c10d was not compiled with the Gloo backend",
    )


def requires_nccl():
    return unittest.skipUnless(
        c10d.is_nccl_available(),
        "c10d was not compiled with the NCCL backend",
    )


def requires_mpi():
    return unittest.skipUnless(
        c10d.is_mpi_available(),
        "c10d was not compiled with the MPI backend",
    )


TIMEOUT_DEFAULT = 30
TIMEOUT_OVERRIDE = {}


def get_timeout(test_id):
    return TIMEOUT_OVERRIDE.get(test_id.split('.')[-1], TIMEOUT_DEFAULT)


class MultiProcessTestCase(TestCase):
    MAIN_PROCESS_RANK = -1
    # This exit code is used to indicate that the test code had an error and
    # exited abnormally. There are certain tests that might use sys.exit() to
    # simulate failures and in those cases, we can't have an exit code of 0,
    # but we still want to ensure we didn't run into any other errors.
    TEST_ERROR_EXIT_CODE = 10

    @property
    def world_size(self):
        return 4

    @staticmethod
    def join_or_run(fn):
        @wraps(fn)
        def wrapper(self):
            if self.rank == self.MAIN_PROCESS_RANK:
                self._join_processes(fn)
            else:
                try:
                    fn(self)
                except Exception as e:
                    logging.error('Caught exception: {}, exiting process with exit code: {}'
                                  .format(e, MultiProcessTestCase.TEST_ERROR_EXIT_CODE))
                    sys.exit(MultiProcessTestCase.TEST_ERROR_EXIT_CODE)
        return wrapper

    # The main process spawns N subprocesses that run the test.
    # This function patches overwrites every test function to either
    # assume the role of the main process and join its subprocesses,
    # or run the underlying test function.
    @classmethod
    def setUpClass(cls):
        for attr in dir(cls):
            if attr.startswith('test'):
                fn = getattr(cls, attr)
                setattr(cls, attr, cls.join_or_run(fn))

    def setUp(self):
        super(MultiProcessTestCase, self).setUp()
        self.skip_return_code_checks = []
        self.rank = self.MAIN_PROCESS_RANK
        self.file = tempfile.NamedTemporaryFile(delete=False)
        self.processes = [self._spawn_process(rank) for rank in range(int(self.world_size))]

    def tearDown(self):
        super(MultiProcessTestCase, self).tearDown()
        for p in self.processes:
            p.terminate()

    def _spawn_process(self, rank):
        name = 'process ' + str(rank)
        process = multiprocessing.Process(target=self._run, name=name, args=(rank,))
        process.start()
        return process

    def _run(self, rank):
        self.rank = rank

        # self.id() == e.g. '__main__.TestDistributed.test_get_rank'
        # We're retreiving a corresponding test and executing it.
        getattr(self, self.id().split(".")[2])()
        sys.exit(0)

    def _join_processes(self, fn):
        timeout = get_timeout(self.id())
        start_time = time.time()
        for p in self.processes:
            p.join(timeout)
        elapsed_time = time.time() - start_time
<<<<<<< HEAD
        if fn not in self.skip_return_code_checks:
=======
        if fn in self.skip_return_code_checks:
            self._check_no_test_errors(elapsed_time)
        else:
>>>>>>> dc5d700d
            self._check_return_codes(elapsed_time)

    def _check_no_test_errors(self, elapsed_time):
        """
        Checks that we didn't have any errors thrown in the child processes.
        """
        for i, p in enumerate(self.processes):
            if p.exitcode is None:
                raise RuntimeError('Process {} timed out after {} seconds'.format(i, elapsed_time))
            self.assertNotEqual(self.TEST_ERROR_EXIT_CODE, p.exitcode)

    def _check_return_codes(self, elapsed_time):
        """
        Checks that the return codes of all spawned processes match, and skips
        tests if they returned a return code indicating a skipping condition.
        """
        first_process = self.processes[0]
        for i, p in enumerate(self.processes):
            if p.exitcode is None:
                raise RuntimeError('Process {} terminated or timed out after {} seconds'.format(i, elapsed_time))
            self.assertEqual(p.exitcode, first_process.exitcode)
        for skip in TEST_SKIPS.values():
            if first_process.exitcode == skip.exit_code:
                raise unittest.SkipTest(skip.message)
        self.assertEqual(first_process.exitcode, 0)

    @property
    def is_master(self):
        return self.rank == 0<|MERGE_RESOLUTION|>--- conflicted
+++ resolved
@@ -157,13 +157,9 @@
         for p in self.processes:
             p.join(timeout)
         elapsed_time = time.time() - start_time
-<<<<<<< HEAD
-        if fn not in self.skip_return_code_checks:
-=======
         if fn in self.skip_return_code_checks:
             self._check_no_test_errors(elapsed_time)
         else:
->>>>>>> dc5d700d
             self._check_return_codes(elapsed_time)
 
     def _check_no_test_errors(self, elapsed_time):
