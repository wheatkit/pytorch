import unittest
import math
import torch
import torch.nn as nn
import torch.nn.quantized as nnq
import torch.nn._intrinsic as nni
import torch.nn._intrinsic.quantized as nniq
import torch.nn._intrinsic.qat as nniqat
from torch.quantization import \
<<<<<<< HEAD
    QConfig, QConfig_dynamic, default_weight_observer, dump_tensor,\
=======
    QConfig_dynamic, default_weight_observer, get_observer_dict,\
>>>>>>> 56fdf30a
    quantize, prepare, convert, prepare_qat, quantize_qat, fuse_modules, \
    quantize_script, \
    quantize_dynamic, default_qconfig, default_debug_qconfig, default_qat_qconfig, \
<<<<<<< HEAD
    default_observer, default_weight_observer, \
    default_dynamic_qconfig, HistogramObserver, MinMaxObserver, PerChannelMinMaxObserver, TensorObserver, QuantWrapper
=======
    default_dynamic_qconfig, HistogramObserver, MinMaxObserver, PerChannelMinMaxObserver, RecordingObserver, QuantWrapper
>>>>>>> 56fdf30a

from common_utils import run_tests
from common_quantization import QuantizationTestCase, \
    AnnotatedSingleLayerLinearModel, SingleLayerLinearModel, \
    SkipQuantModel, QuantStubModel, \
    ModelForFusion, ManualLinearQATModel, ManualConvLinearQATModel, \
    ModForWrapping, \
    test_only_eval_fn, test_only_train_fn, \
    prepare_dynamic, convert_dynamic, SingleLayerLinearDynamicModel, \
    TwoLayerLinearModel, NestedModel, ResNetBase, LSTMDynamicModel

from common_quantization import AnnotatedTwoLayerLinearModel, AnnotatedNestedModel, \
    AnnotatedSubNestedModel, AnnotatedCustomConfigNestedModel

from jit_utils import _tmp_donotuse_dont_inline_everything

from hypothesis import given
from hypothesis import strategies as st
from hypothesis_utils import no_deadline
import io
import copy

@unittest.skipIf(
    not torch.fbgemm_is_cpu_supported(),
    " Quantized operations require FBGEMM. FBGEMM is only optimized for CPUs"
    " with instruction set support avx2 or newer.",
)
class EagerModePostTrainingQuantTest(QuantizationTestCase):
    def test_single_layer(self):
        r"""Quantize SingleLayerLinearModel which has one Linear module, make sure it is swapped
        to nnq.Linear which is the quantized version of the module
        """
        model = AnnotatedSingleLayerLinearModel()
        prepare(model)
        # Check if observers and quant/dequant nodes are inserted
        self.checkNoPrepModules(model)
        self.checkHasPrepModules(model.fc1)
        self.checkObservers(model)

        test_only_eval_fn(model, self.calib_data)
        convert(model)

        def checkQuantized(model):
            self.checkNoPrepModules(model)
            self.checkHasPrepModules(model.fc1)
            self.checkWrappedQuantizedLinear(model.fc1)
            test_only_eval_fn(model, self.calib_data)
            self.checkScriptable(model, self.calib_data)

        checkQuantized(model)

        # test one line API
        model = quantize(AnnotatedSingleLayerLinearModel(), test_only_eval_fn,
                         self.calib_data)
        checkQuantized(model)

    def test_two_layers(self):
        r"""TwoLayerLinearModel has two Linear modules but we only quantize the second one
        `fc2`, and `fc1`is not quantized
        """
        model = AnnotatedTwoLayerLinearModel()
        prepare(model)

        self.checkNoPrepModules(model)
        self.checkObservers(model)
        self.checkNoPrepModules(model.fc1)
        self.checkHasPrepModules(model.fc2)

        test_only_eval_fn(model, self.calib_data)
        convert(model)

        def checkQuantized(model):
            self.checkNoPrepModules(model)
            self.checkNoPrepModules(model.fc1)
            self.checkHasPrepModules(model.fc2)
            self.assertEqual(type(model.fc1), torch.nn.Linear)
            self.checkWrappedQuantizedLinear(model.fc2)
            test_only_eval_fn(model, self.calib_data)
            self.checkScriptable(model, self.calib_data)

        checkQuantized(model)

        # test one line API
        model = quantize(AnnotatedTwoLayerLinearModel(), test_only_eval_fn,
                         self.calib_data)
        checkQuantized(model)

    def test_nested1(self):
        r"""Test quantization for nested model, top level 'fc3' and
        'fc1' of submodule 'sub2', 'sub2.fc2' is not quantized
        """
        model = AnnotatedNestedModel()

        def checkPrepModules(model, before_calib=False):
            if before_calib:
                self.checkObservers(model)
            self.checkNoPrepModules(model)
            self.checkNoPrepModules(model.sub1)
            self.checkNoPrepModules(model.sub1.fc)
            self.checkNoPrepModules(model.sub1.relu)
            self.checkNoPrepModules(model.sub2)
            self.checkHasPrepModules(model.sub2.fc1)
            self.checkNoPrepModules(model.sub2.fc2)
            self.checkHasPrepModules(model.fc3)

        prepare(model)
        checkPrepModules(model, True)
        test_only_eval_fn(model, self.calib_data)
        convert(model)

        def checkQuantized(model):
            checkPrepModules(model)
            self.checkLinear(model.sub1.fc)
            self.checkWrappedQuantizedLinear(model.fc3)
            self.checkWrappedQuantizedLinear(model.sub2.fc1)
            self.checkLinear(model.sub2.fc2)
            test_only_eval_fn(model, self.calib_data)
            self.checkScriptable(model, self.calib_data)

        checkQuantized(model)

        # test one line API
        model = quantize(AnnotatedNestedModel(), test_only_eval_fn,
                         self.calib_data)
        checkQuantized(model)


    def test_nested2(self):
        model = AnnotatedSubNestedModel()
        prepare(model)

        def checkPrepModules(model, before_calib=False):
            if before_calib:
                self.checkObservers(model)
            self.checkNoPrepModules(model)
            self.checkNoPrepModules(model.sub1)
            self.checkNoPrepModules(model.sub1.fc)
            self.checkNoPrepModules(model.sub1.relu)
            self.checkHasPrepModules(model.sub2)
            self.checkNoPrepModules(model.sub2.module.fc1)
            self.checkNoPrepModules(model.sub2.module.fc2)
            self.checkHasPrepModules(model.fc3)

        checkPrepModules(model, True)

        test_only_eval_fn(model, self.calib_data)
        convert(model)

        def checkQuantized(model):
            checkPrepModules(model)
            self.checkLinear(model.sub1.fc)
            self.assertEqual(type(model.sub1.relu), torch.nn.ReLU)
            self.checkQuantizedLinear(model.sub2.module.fc1)
            self.checkQuantizedLinear(model.sub2.module.fc2)
            self.checkWrappedQuantizedLinear(model.fc3)
            test_only_eval_fn(model, self.calib_data)
            self.checkScriptable(model, self.calib_data)

        checkQuantized(model)

        # test one line API
        model = quantize(AnnotatedSubNestedModel(), test_only_eval_fn,
                         self.calib_data)
        checkQuantized(model)

    def test_nested3(self):
        r"""More complicated nested test case with child qconfig overrides
        parent qconfig
        """
        model = AnnotatedCustomConfigNestedModel()
        prepare(model)

        def checkPrepModules(model, before_calib=False):
            if before_calib:
                self.checkObservers(model)
            self.checkNoPrepModules(model)
            self.checkNoPrepModules(model.sub1)
            self.checkNoPrepModules(model.sub1.fc)
            self.checkNoPrepModules(model.sub1.relu)
            self.checkNoPrepModules(model.sub2)
            self.checkHasPrepModules(model.sub2.fc1)
            self.checkHasPrepModules(model.sub2.fc2)
            self.checkHasPrepModules(model.fc3)

        checkPrepModules(model, True)

        test_only_eval_fn(model, self.calib_data)
        convert(model)

        def checkQuantized(model):
            checkPrepModules(model)
            self.checkWrappedQuantizedLinear(model.sub2.fc1)
            self.checkWrappedQuantizedLinear(model.sub2.fc2)
            self.checkWrappedQuantizedLinear(model.fc3)
            test_only_eval_fn(model, self.calib_data)
            self.checkScriptable(model, self.calib_data)

        checkQuantized(model)

        # test one line API
        model = quantize(AnnotatedCustomConfigNestedModel(), test_only_eval_fn,
                         self.calib_data)
        checkQuantized(model)

    def test_skip_quant(self):
        r"""The case when we want to skip quantizing some layers
        """

        model = SkipQuantModel()
        prepare(model)
        self.checkObservers(model)

        test_only_eval_fn(model, self.calib_data)
        convert(model)

        def checkQuantized(model):
            self.checkLinear(model.fc)
            self.checkQuantDequant(model.sub)
            self.checkQuantizedLinear(model.sub.module.fc1)
            self.checkQuantizedLinear(model.sub.module.fc2)
            self.assertEqual(type(model.sub.module.relu), nnq.ReLU)
            self.checkScriptable(model, self.calib_data)

        checkQuantized(model)

        # test one line API
        model = quantize(SkipQuantModel(), test_only_eval_fn, self.calib_data)
        checkQuantized(model)


    def test_manual(self):
        r"""User inserts QuantStub and DeQuantStub in model code
        and call the quantization utility functions.
        """
        model = QuantStubModel()
        # propagate the qconfig of parents to children, model is changed
        # inplace
        prepare(model)
        self.checkObservers(model)

        test_only_eval_fn(model, self.calib_data)
        convert(model)

        def checkQuantized(model):
            self.assertEqual(type(model.fc), nnq.Linear)
            test_only_eval_fn(model, self.calib_data)
            self.checkScriptable(model, self.calib_data)

        checkQuantized(model)

        # test one line API
        model = quantize(QuantStubModel(), test_only_eval_fn, self.calib_data)
        checkQuantized(model)

    def test_resnet_base(self):
        r"""Test quantization for bottleneck topology used in resnet/resnext
        and add coverage for conversion of average pool and float functional
        """
        model = ResNetBase().float().eval()
        model = QuantWrapper(model)
        model.qconfig = default_qconfig
        fuse_list = [['module.conv1', 'module.bn1', 'module.relu1']]
        fuse_modules(model, fuse_list)
        prepare(model)
        self.checkObservers(model)
        test_only_eval_fn(model, self.img_data)
        convert(model)

        def checkQuantized(model):
            self.assertEqual(type(model.module.conv1), nn._intrinsic.quantized.ConvReLU2d)
            self.assertEqual(type(model.module.myop), nn.quantized.QFunctional)
            self.assertEqual(type(model.module.avgpool), nn.AdaptiveAvgPool2d)
            test_only_eval_fn(model, self.img_data)

        checkQuantized(model)

@unittest.skipIf(
    not torch.fbgemm_is_cpu_supported(),
    " Quantized operations require FBGEMM. FBGEMM is only optimized for CPUs"
    " with instruction set support avx2 or newer.",
)
class PostTrainingDynamicQuantTest(QuantizationTestCase):
    def test_single_layer(self):
        r"""Dynamic Quantize SingleLayerLinearDynamicModel which has one Linear module,
        make sure it is swapped to nnqd.Linear which is the quantized version of
        the module
        """
        model = SingleLayerLinearDynamicModel().eval()
        qconfig_dict = {
            '': default_dynamic_qconfig
        }
        prepare_dynamic(model, qconfig_dict)
        convert_dynamic(model)

        def checkQuantized(model):
            self.checkDynamicQuantizedLinear(model.fc1)
            self.checkScriptable(model, self.calib_data, check_save_load=True)

        checkQuantized(model)

        # test one line API
        model = quantize_dynamic(SingleLayerLinearDynamicModel().eval(),
                                 qconfig_dict)
        checkQuantized(model)

    def test_two_layers(self):
        r"""TwoLayerLinearModel has two Linear modules but we only quantize the second one
        `fc2`, and `fc1`is not quantized
        """
        model = TwoLayerLinearModel().eval()
        qconfig_dict = {
            'fc2': default_dynamic_qconfig
        }
        prepare_dynamic(model, qconfig_dict)

        convert_dynamic(model)

        def checkQuantized(model):
            self.assertEqual(type(model.fc1), torch.nn.Linear)
            self.checkDynamicQuantizedLinear(model.fc2)
            self.checkScriptable(model, self.calib_data, check_save_load=True)

        checkQuantized(model)

        # test one line API
        model = quantize_dynamic(TwoLayerLinearModel().eval(), qconfig_dict)
        checkQuantized(model)

    def test_nested1(self):
        r"""Test quantization for nested model, top level 'fc3' and
        'fc1' of submodule 'sub2', 'sub2.fc2' is not quantized
        """
        model = NestedModel().eval()
        qconfig_dict = {
            'fc3': default_dynamic_qconfig,
            'sub2.fc1': default_dynamic_qconfig
        }

        prepare_dynamic(model, qconfig_dict)
        convert_dynamic(model)

        def checkQuantized(model):
            self.checkLinear(model.sub1.fc)
            self.checkDynamicQuantizedLinear(model.fc3)
            self.checkDynamicQuantizedLinear(model.sub2.fc1)
            self.checkLinear(model.sub2.fc2)
            self.checkScriptable(model, self.calib_data, check_save_load=True)

        checkQuantized(model)

        # test one line API
        model = quantize_dynamic(NestedModel().eval(), qconfig_dict)
        checkQuantized(model)

    def test_nested2(self):
        r"""Another test case for quantized, we will quantize all submodules
        of submodule sub2
        """
        model = NestedModel().eval()
        qconfig_dict = {
            'fc3': default_dynamic_qconfig,
            'sub2': default_dynamic_qconfig
        }
        prepare_dynamic(model, qconfig_dict)

        convert_dynamic(model)

        def checkQuantized(model):
            self.checkLinear(model.sub1.fc)
            self.assertEqual(type(model.sub1.relu), torch.nn.ReLU)
            self.checkDynamicQuantizedLinear(model.sub2.fc1)
            self.checkDynamicQuantizedLinear(model.sub2.fc2)
            self.checkDynamicQuantizedLinear(model.fc3)
            self.checkScriptable(model, self.calib_data, check_save_load=True)

        checkQuantized(model)

        # test one line API
        model = quantize_dynamic(NestedModel().eval(), qconfig_dict)
        checkQuantized(model)

    def test_nested3(self):
        r"""More complicated nested test case with child qconfig overrides
        parent qconfig
        """
        model = NestedModel().eval()
        custum_options = {
            'dtype': torch.quint8,
            'qscheme': torch.per_tensor_affine
        }
        custom_dynamic_qconfig = QConfig_dynamic(weight=default_weight_observer())
        qconfig_dynamic_dict = {
            'fc3': default_dynamic_qconfig,
            'sub2': default_dynamic_qconfig,
            'sub2.fc1': custom_dynamic_qconfig
        }
        prepare_dynamic(model, qconfig_dynamic_dict)

        convert_dynamic(model)

        def checkQuantized(model):
            self.checkDynamicQuantizedLinear(model.sub2.fc1)
            self.checkDynamicQuantizedLinear(model.sub2.fc2)
            self.checkDynamicQuantizedLinear(model.fc3)
            self.checkScriptable(model, self.calib_data, check_save_load=True)

        checkQuantized(model)

        # test one line API
        model = quantize_dynamic(NestedModel().eval(), qconfig_dynamic_dict)
        checkQuantized(model)

    def test_type_match_rule(self):
        r"""Test quantization for nested model, top level 'fc3' and
        'fc1' of submodule 'sub2', All 'torch.nn.Linear' modules are quantized
        """
        model = NestedModel().eval()
        qconfig_dict = {
            'fc3': None,
            'sub2.fc1': None,
            torch.nn.Linear: default_dynamic_qconfig
        }

        prepare_dynamic(model, qconfig_dict)
        test_only_eval_fn(model, self.calib_data)
        convert_dynamic(model)

        def checkQuantized(model):
            self.checkDynamicQuantizedLinear(model.sub1.fc)
            self.checkLinear(model.fc3)
            self.checkLinear(model.sub2.fc1)
            self.checkDynamicQuantizedLinear(model.sub2.fc2)
            test_only_eval_fn(model, self.calib_data)
            self.checkScriptable(model, self.calib_data, check_save_load=True)

        checkQuantized(model)

        # test one line API
        model = quantize_dynamic(NestedModel().eval(), qconfig_dict)
        checkQuantized(model)

    def test_quantized_rnn(self):
        d_in, d_hid = 2, 2
        model = LSTMDynamicModel().eval()
        cell = model.lstm

        # Replace parameter values s.t. the range of values is exactly
        # 255, thus we will have 0 quantization error in the quantized
        # GEMM call. This i s for testing purposes.
        #
        # Note that the current implementation does not support
        # accumulation values outside of the range representable by a
        # 16 bit integer, instead resulting in a saturated value. We
        # must take care that in our test we do not end up with a dot
        # product that overflows the int16 range, e.g.
        # (255*127+255*127) = 64770. So, we hardcode the test values
        # here and ensure a mix of signedness.
        vals = [[100, -155],
                [100, -155],
                [-155, 100],
                [-155, 100],
                [100, -155],
                [-155, 100],
                [-155, 100],
                [100, -155]]
        if isinstance(cell, torch.nn.LSTM):
            num_chunks = 4
        vals = vals[:d_hid * num_chunks]
        cell.weight_ih_l0 = torch.nn.Parameter(
            torch.tensor(vals, dtype=torch.float),
            requires_grad=False)
        cell.weight_hh_l0 = torch.nn.Parameter(
            torch.tensor(vals, dtype=torch.float),
            requires_grad=False)

        ref = copy.deepcopy(cell)

        qconfig_dynamic_dict = {
            torch.nn.LSTM: default_dynamic_qconfig,
        }
        default_dynamic_module_mapping = {
            torch.nn.LSTM: torch.nn.quantized.dynamic.LSTM,
        }
        model_int8 = quantize_dynamic(
            model=model, qconfig_dict=qconfig_dynamic_dict, mapping=default_dynamic_module_mapping,
            dtype=torch.qint8
        )
        model_fp16 = quantize_dynamic(
            model=model, qconfig_dict=qconfig_dynamic_dict, mapping=default_dynamic_module_mapping,
            dtype=torch.float16
        )
        cell_int8 = model_int8.lstm
        cell_fp16 = model_fp16.lstm

        assert type(cell_int8) == torch.nn.quantized.dynamic.LSTM, \
            'torch.nn.LSTM should be converted to torch.nn.quantized.dynamic.LSTM after quantize_dynamic'
        assert type(cell_fp16) == torch.nn.quantized.dynamic.LSTM, \
            'torch.nn.LSTM should be converted to torch.nn.quantized.dynamic.LSTM after quantize_dynamic'

        niter = 10
        x = torch.tensor([[100, -155],
                          [-155, 100],
                          [100, -155]], dtype=torch.float).unsqueeze(0).repeat(niter, 1, 1)

        h0_vals = [[-155, 100],
                   [-155, 155],
                   [100, -155]]

        hx = torch.tensor(h0_vals, dtype=torch.float).unsqueeze(0)
        cx = torch.tensor(h0_vals, dtype=torch.float).unsqueeze(0)

        if isinstance(ref, torch.nn.LSTM):
            hiddens = (hx, cx)

        ref_out, ref_hid = ref(x, hiddens)

        # Compare int8 quantized to unquantized
        output_int8, final_hiddens_int8 = cell_int8(x, hiddens)

        torch.testing.assert_allclose(output_int8, ref_out)
        self.assertEqual(output_int8, ref_out)
        for out_val, ref_val in zip(final_hiddens_int8, ref_hid):
            torch.testing.assert_allclose(out_val, ref_val)

        class ScriptWrapper(torch.nn.Module):
            def __init__(self, cell):
                super(ScriptWrapper, self).__init__()
                self.cell = cell

            def forward(self, x, hiddens):
                # type: (torch.Tensor, Tuple[torch.Tensor, torch.Tensor]) -> Tuple[torch.Tensor, Tuple[torch.Tensor, torch.Tensor]]
                return self.cell(x, hiddens)

        # TODO: TorchScript overloads don't work without this wrapper
        cell_script = torch.jit.script(ScriptWrapper(cell_int8))
        out_script, hid_script = cell_script(x, hiddens)
        self.assertEqual(len(out_script), len(ref_out))
        for out_val, ref_val in zip(out_script, ref_out):
            torch.testing.assert_allclose(out_val, ref_val)

        # Test save/load
        b = io.BytesIO()
        torch.jit.save(cell_script, b)
        b.seek(0)
        loaded = torch.jit.load(b)
        out_loaded, hid_loaded = loaded(x, hiddens)
        for loaded_val, ref_val in zip(out_loaded, ref_out):
            torch.testing.assert_allclose(loaded_val, ref_val)

        # Compare fp16 quantized to unquantized
        output_fp16, final_hiddens_fp16 = cell_fp16(x, hiddens)

        torch.testing.assert_allclose(output_fp16, ref_out)
        self.assertEqual(output_fp16, ref_out)
        for out, ref in zip(final_hiddens_fp16, ref_hid):
            torch.testing.assert_allclose(out, ref)

@unittest.skipIf(
    not torch.fbgemm_is_cpu_supported(),
    " Quantized operations require FBGEMM. FBGEMM is only optimized for CPUs"
    " with instruction set support avx2 or newer.",
)
class EagerModeQuantizationAwareTrainingTest(QuantizationTestCase):
    def test_manual(self):
        model = ManualLinearQATModel()
        prepare_qat(model)
        self.checkObservers(model)
        test_only_train_fn(model, self.train_data)
        convert(model)

        def checkQuantized(model):
            self.assertEqual(type(model.fc1), nnq.Linear)
            self.assertEqual(type(model.fc2), nnq.Linear)
            test_only_eval_fn(model, self.calib_data)
            self.checkScriptable(model, self.calib_data)

        checkQuantized(model)

        model = quantize_qat(ManualLinearQATModel(), test_only_train_fn,
                             self.train_data)
        checkQuantized(model)

    def test_eval_only_fake_quant(self):
        r"""Using FakeQuant in evaluation only mode,
        this is useful for estimating accuracy loss when we quantize the
        network
        """
        model = ManualLinearQATModel()

        prepare_qat(model)
        self.checkObservers(model)

        model.eval()
        test_only_eval_fn(model, self.calib_data)

    def test_conv_linear(self):
        model = ManualConvLinearQATModel()

        prepare_qat(model)
        self.checkObservers(model)

        test_only_train_fn(model, self.img_data)
        convert(model)

        def checkQuantized(model):
            self.assertEqual(type(model.conv), nnq.Conv2d)
            self.assertEqual(type(model.fc1), nnq.Linear)
            self.assertEqual(type(model.fc2), nnq.Linear)
            test_only_eval_fn(model, self.img_data)
            self.checkScriptable(model, self.img_data)

        checkQuantized(model)

        model = ManualConvLinearQATModel()
        model = quantize_qat(model, test_only_train_fn, self.img_data)
        checkQuantized(model)


@unittest.skipIf(
    not torch.fbgemm_is_cpu_supported(),
    " Quantized operations require FBGEMM. FBGEMM is only optimized for CPUs"
    " with instruction set support avx2 or newer.",
)
@unittest.skip("temoprarily disable the test - enable after known issues are fixed")
class GraphModePostTrainingQuantTest(QuantizationTestCase):
    @_tmp_donotuse_dont_inline_everything
    def test_single_layer(self):
        r"""Quantize SingleLayerLinearModel which has one Linear module, make sure it is swapped
        to nnq.Linear which is the quantized version of the module
        """
        # eager mode
        model_eager = quantize(AnnotatedSingleLayerLinearModel(), test_only_eval_fn,
                         self.calib_data)

        qconfig_dict = {
            '': QConfig(
                activation=default_observer(),
                weight=default_weight_observer())
        }
        model_script = quantize_script(
            torch.jit.script(SingleLayerLinearModel()),
            qconfig_dict,
            test_only_eval_fn,
            [self.calib_data])
        result_eager = model_eager(self.calib_data[0][0])
        result_script = model_script._c._get_method('forward')(self.calib_data[0][0])
        self.assertEqual(result_eager, result_script)


class ScriptabilityTest(QuantizationTestCase):
    def setUp(self):
        self.model_under_test = ModForWrapping(quantized=False)
        self.qmodel_under_test = ModForWrapping(quantized=True)
        self.qmodel_under_test = self.qmodel_under_test.from_float(
            self.model_under_test)
        self.x = torch.rand(10)
        self.qx = torch.quantize_linear(self.x.to(torch.float), scale=1.0,
                                        zero_point=0, dtype=torch.qint32)

    def test_scriptability_serialization(self):
        # test serialization of quantized functional modules
        b = io.BytesIO()
        torch.save(self.qmodel_under_test, b)
        b.seek(0)
        loaded = torch.load(b)
        self.assertEqual(self.qmodel_under_test.myadd.zero_point, loaded.myadd.zero_point)
        state_dict = self.qmodel_under_test.state_dict()
        self.assertTrue('myadd.zero_point' in state_dict.keys(),
                        'zero point not in state dict for functional modules')

        x = torch.rand(10, 1, dtype=torch.float)
        xq = torch.quantize_linear(x, 1.0, 0, torch.qint8)
        self.checkScriptable(self.qmodel_under_test, [(xq, xq)], check_save_load=True)
        self.checkScriptable(self.model_under_test, [(xq.dequantize(), xq.dequantize())], check_save_load=True)

@unittest.skipIf(not torch.fbgemm_is_cpu_supported(),
                 'Quantization requires FBGEMM. FBGEMM does not play'
                 ' well with UBSAN at the moment, so we skip the test if'
                 ' we are in a UBSAN environment.')
class FusionTest(QuantizationTestCase):
    def test_fuse_module_train(self):
        model = ModelForFusion(default_qat_qconfig).train()
        fuse_modules(model, [['conv1', 'bn1', 'relu1'],
                             ['sub1.conv', 'sub1.bn']])
        self.assertEqual(type(model.conv1), nni.ConvBnReLU2d,
                         "Fused Conv + BN + Relu first layer")
        self.assertEqual(type(model.bn1), torch.nn.Identity,
                         "Fused Conv + BN + Relu (skipped BN)")
        self.assertEqual(type(model.relu1), torch.nn.Identity,
                         "Fused Conv + BN + Relu (skipped Relu)")

        self.assertEqual(type(model.sub1.conv), nni.ConvBn2d,
                         "Fused submodule Conv + BN")
        self.assertEqual(type(model.sub1.bn), torch.nn.Identity,
                         "Fused submodule Conv + BN (skipped BN)")
        self.assertEqual(type(model.sub2.conv), torch.nn.Conv2d,
                         "Non-fused submodule Conv")
        self.assertEqual(type(model.sub2.relu), torch.nn.ReLU,
                         "Non-fused submodule ReLU")
        prepare_qat(model)
        self.checkObservers(model)

        def checkQAT(model):
            self.assertEqual(type(model.conv1), nniqat.ConvBnReLU2d)
            self.assertEqual(type(model.bn1), nn.Identity)
            self.assertEqual(type(model.relu1), nn.Identity)
            self.assertEqual(type(model.sub1.conv), nniqat.ConvBn2d)
            self.assertEqual(type(model.sub1.bn), nn.Identity)
            self.assertEqual(type(model.sub2.conv), nn.Conv2d)
            self.assertEqual(type(model.sub2.relu), nn.ReLU)

        checkQAT(model)
        test_only_train_fn(model, self.img_data)
        convert(model)

        def checkQuantized(model):
            self.assertEqual(type(model.conv1), nniq.ConvReLU2d)
            self.assertEqual(type(model.bn1), nn.Identity)
            self.assertEqual(type(model.relu1), nn.Identity)
            self.assertEqual(type(model.sub1.conv), nnq.Conv2d)
            self.assertEqual(type(model.sub1.bn), nn.Identity)
            self.assertEqual(type(model.sub2.conv), nn.Conv2d)
            self.assertEqual(type(model.sub2.relu), nn.ReLU)
            test_only_eval_fn(model, self.img_data)
        checkQuantized(model)

        model = ModelForFusion(default_qat_qconfig).train()
        fuse_modules(model, [['conv1', 'bn1', 'relu1'],
                             ['sub1.conv', 'sub1.bn']])
        model = quantize_qat(model, test_only_train_fn, self.img_data)
        checkQuantized(model)


    def test_fuse_module_eval(self):
        model = ModelForFusion(default_qconfig)
        model.eval()
        fuse_modules(model, [['conv1', 'bn1', 'relu1'] ,
                             ['sub1.conv', 'sub1.bn']])
        self.assertEqual(type(model.conv1), nni.ConvReLU2d,
                         "Fused Conv + BN + Relu first layer (BN is folded)")
        self.assertEqual(type(model.conv1[0]), nn.Conv2d,
                         "Fused Conv + BN + Relu (Conv + folded BN only)")
        self.assertEqual(type(model.conv1[1]), nn.ReLU,
                         "Fused Conv + BN + Relu second layer (Relu only)")
        self.assertEqual(type(model.bn1), nn.Identity,
                         "Fused Conv + BN + Relu second layer (Skipped BN)")
        self.assertEqual(type(model.relu1), nn.Identity,
                         "Fused Conv + BN + Relu second layer (Skipped Relu)")

        self.assertEqual(type(model.sub1.conv), nn.Conv2d,
                         "Fused submodule Conv + folded BN")
        self.assertEqual(type(model.sub1.bn), nn.Identity,
                         "Fused submodule (skipped BN)")
        self.assertEqual(type(model.sub2.conv), nn.Conv2d,
                         "Non-fused submodule Conv")
        self.assertEqual(type(model.sub2.relu), torch.nn.ReLU,
                         "Non-fused submodule ReLU")

        prepare(model)
        self.checkObservers(model)
        test_only_eval_fn(model, self.img_data)
        convert(model)

        def checkQuantized(model):
            self.assertEqual(type(model.conv1), nniq.ConvReLU2d)
            self.assertEqual(type(model.bn1), nn.Identity)
            self.assertEqual(type(model.relu1), nn.Identity)
            self.assertEqual(type(model.sub1.conv), nnq.Conv2d)
            self.assertEqual(type(model.sub1.bn), nn.Identity)
            self.assertEqual(type(model.sub2.conv), nn.Conv2d)
            self.assertEqual(type(model.sub2.relu), nn.ReLU)
            test_only_eval_fn(model, self.img_data)
        checkQuantized(model)

        model = ModelForFusion(default_qat_qconfig).eval()
        fuse_modules(model, [['conv1', 'bn1', 'relu1'],
                             ['sub1.conv', 'sub1.bn']])
        model = quantize(model, test_only_eval_fn, self.img_data)
        checkQuantized(model)


class ObserverTest(QuantizationTestCase):
    @given(qdtype=st.sampled_from((torch.qint8, torch.quint8)),
           qscheme=st.sampled_from((torch.per_tensor_affine, torch.per_tensor_symmetric)),
           reduce_range=st.booleans())
    def test_minmax_observer(self, qdtype, qscheme, reduce_range):
        # reduce_range cannot be true for symmetric quantization with uint8
        if qdtype == torch.quint8 and qscheme == torch.per_tensor_symmetric:
            reduce_range = False
        myobs = MinMaxObserver(dtype=qdtype, qscheme=qscheme, reduce_range=reduce_range)
        x = torch.tensor([1.0, 2.0, 2.0, 3.0, 4.0, 5.0, 6.0])
        y = torch.tensor([4.0, 5.0, 5.0, 6.0, 7.0, 8.0])
        result = myobs(x)
        result = myobs(y)
        self.assertEqual(result, y)
        self.assertEqual(myobs.min_val, 1.0)
        self.assertEqual(myobs.max_val, 8.0)
        qparams = myobs.calculate_qparams()
        if reduce_range:
            if qscheme == torch.per_tensor_symmetric:
                ref_scale = 0.062745 * 255 / 127
                ref_zero_point = 0 if qdtype is torch.qint8 else 128
            else:
                ref_scale = 0.0313725 * 255 / 127
                ref_zero_point = -64 if qdtype is torch.qint8 else 0
        else:
            if qscheme == torch.per_tensor_symmetric:
                ref_scale = 0.062745
                ref_zero_point = 0 if qdtype is torch.qint8 else 128
            else:
                ref_scale = 0.0313725
                ref_zero_point = -128 if qdtype is torch.qint8 else 0
        self.assertEqual(qparams[1].item(), ref_zero_point)
        self.assertAlmostEqual(qparams[0].item(), ref_scale, delta=1e-5)

    @given(qdtype=st.sampled_from((torch.qint8, torch.quint8)),
           qscheme=st.sampled_from((torch.per_channel_affine, torch.per_channel_symmetric)),
           ch_axis=st.sampled_from((0, 1, 2, 3)), reduce_range=st.booleans())
    def test_per_channel_minmax_observer(self, qdtype, qscheme, ch_axis, reduce_range):
        # reduce_range cannot be true for symmetric quantization with uint8
        if qdtype == torch.quint8 and qscheme == torch.per_channel_symmetric:
            reduce_range = False
        myobs = PerChannelMinMaxObserver(reduce_range=reduce_range, ch_axis=ch_axis, dtype=qdtype, qscheme=qscheme)
        x = torch.tensor(
            [
                [[[1.0, 2.0], [2.0, 2.5]], [[3.0, 4.0], [4.5, 6.0]]],
                [[[-4.0, -3.0], [5.0, 5.0]], [[6.0, 3.0], [7.0, 8.0]]],
            ]
        )
        result = myobs(x)
        self.assertEqual(result, x)
        qparams = myobs.calculate_qparams()
        ref_min_vals = [[1.0, -4.0], [-4.0, 3.0], [-4.0, 2.0], [-4.0, -3.0]]
        ref_max_vals = [[6.0, 8.0], [5.0, 8.0], [6.0, 8.0], [7.0, 8.0]]
        per_channel_symmetric_ref_scales = [
            [0.04705882, 0.06274509],
            [0.03921569, 0.0627451],
            [0.04705882, 0.0627451],
            [0.05490196, 0.0627451],
        ]
        per_channel_affine_ref_scales = [
            [0.02352941, 0.04705882],
            [0.03529412, 0.03137255],
            [0.03921569, 0.03137255],
            [0.04313726, 0.04313726],
        ]
        per_channel_affine_qint8_zp = [
            [-128, -43],
            [-15, -128],
            [-26, -128],
            [-35, -58],
        ]
        per_channel_affine_quint8_zp = [[0, 85], [113, 0], [102, 0], [93, 70]]

        self.assertEqual(myobs.min_vals, ref_min_vals[ch_axis])
        self.assertEqual(myobs.max_vals, ref_max_vals[ch_axis])
        if qscheme == torch.per_channel_symmetric:
            ref_scales = per_channel_symmetric_ref_scales[ch_axis]
            ref_zero_points = [0, 0] if qdtype is torch.qint8 else [128, 128]
        else:
            ref_scales = per_channel_affine_ref_scales[ch_axis]
            ref_zero_points = (
                per_channel_affine_qint8_zp[ch_axis]
                if qdtype is torch.qint8
                else per_channel_affine_quint8_zp[ch_axis]
            )

        if reduce_range:
            ref_scales = [s * 255 / 127 for s in ref_scales]
            ref_zero_points = [math.floor(z / 2) for z in ref_zero_points]

        self.assertTrue(torch.allclose(qparams[0], torch.tensor(ref_scales, dtype=qparams[0].dtype)))
        self.assertTrue(torch.allclose(qparams[1], torch.tensor(ref_zero_points, dtype=qparams[1].dtype)))

    def test_observer_scriptable(self):
        obs = torch.quantization.default_observer()()
        scripted = torch.jit.script(obs)

        x = torch.rand(3, 4)
        obs(x)
        scripted(x)

        self.assertEqual(obs.calculate_qparams(), scripted.calculate_qparams())

        buf = io.BytesIO()
        torch.jit.save(scripted, buf)
        buf.seek(0)
        loaded = torch.jit.load(buf)
        self.assertEqual(obs.calculate_qparams(), loaded.calculate_qparams())

@unittest.skipIf(not torch.fbgemm_is_cpu_supported(),
                 'Quantization requires FBGEMM. FBGEMM does not play'
                 ' well with UBSAN at the moment, so we skip the test if'
                 ' we are in a UBSAN environment.')
class QuantizationDebugTest(QuantizationTestCase):
<<<<<<< HEAD
    def test_tensor_observer(self):
        model = AnnotatedSingleLayerLinearModel()
=======
    def test_record_observer(self):
        model = SingleLayerLinearModel()
>>>>>>> 56fdf30a
        model.qconfig = default_debug_qconfig
        prepare(model)
        # run the evaluation and dump all tensors
        test_only_eval_fn(model, self.calib_data)
        test_only_eval_fn(model, self.calib_data)
        observer_dict = {}
        get_observer_dict(model, observer_dict)

        self.assertTrue('fc1.module.observer' in observer_dict.keys(),
                        'observer is not recorded in the dict')
        self.assertEqual(len(observer_dict['fc1.module.observer'].get_tensor_value()), 2 * len(self.calib_data))
        self.assertEqual(observer_dict['fc1.module.observer'].get_tensor_value()[0], model(self.calib_data[0][0]))


    @given(qdtype=st.sampled_from((torch.qint8, torch.quint8)),
           qscheme=st.sampled_from((torch.per_tensor_affine, torch.per_tensor_symmetric)))
    def test_observer_observer_scriptable(self, qdtype, qscheme):
        obs = RecordingObserver(dtype=qdtype, qscheme=qscheme)
        scripted = torch.jit.script(obs)

        x = torch.rand(3, 4)
        obs(x)
        scripted(x)
        self.assertTrue(torch.equal(obs.get_tensor_value()[0], scripted.get_tensor_value()[0]))
        buf = io.BytesIO()
        torch.jit.save(scripted, buf)
        buf.seek(0)
        loaded = torch.jit.load(buf)
        self.assertTrue(torch.equal(obs.get_tensor_value()[0], loaded.get_tensor_value()[0]))

    @no_deadline
    @given(qdtype=st.sampled_from((torch.qint8, torch.quint8)),
           qscheme=st.sampled_from((torch.per_tensor_affine, torch.per_tensor_symmetric)),
           reduce_range=st.booleans())
    def test_histogram_observer(self, qdtype, qscheme, reduce_range):
        myobs = HistogramObserver(bins=3, dtype=qdtype, qscheme=qscheme, reduce_range=reduce_range)
        x = torch.tensor([2.0, 3.0, 4.0, 5.0])
        y = torch.tensor([5.0, 6.0, 7.0, 8.0])
        myobs(x)
        myobs(y)
        self.assertEqual(myobs.min_val, 2.0)
        self.assertEqual(myobs.max_val, 8.0)
        self.assertEqual(myobs.histogram, [2., 3., 3.])

        qparams = myobs.calculate_qparams()

        if reduce_range:
            if qscheme == torch.per_tensor_symmetric:
                ref_scale = 0.0470588 * 255 / 127
                ref_zero_point = 0 if qdtype is torch.qint8 else 128
            else:
                ref_scale = 0.0235294 * 255 / 127
                ref_zero_point = -64 if qdtype is torch.qint8 else 0
        else:
            if qscheme == torch.per_tensor_symmetric:
                ref_scale = 0.0470588
                ref_zero_point = 0 if qdtype is torch.qint8 else 128
            else:
                ref_scale = 0.0235294
                ref_zero_point = -128 if qdtype is torch.qint8 else 0

        self.assertEqual(qparams[1].item(), ref_zero_point)
        self.assertAlmostEqual(qparams[0].item(), ref_scale, delta=1e-5)

if __name__ == '__main__':
    run_tests()<|MERGE_RESOLUTION|>--- conflicted
+++ resolved
@@ -7,20 +7,12 @@
 import torch.nn._intrinsic.quantized as nniq
 import torch.nn._intrinsic.qat as nniqat
 from torch.quantization import \
-<<<<<<< HEAD
-    QConfig, QConfig_dynamic, default_weight_observer, dump_tensor,\
-=======
-    QConfig_dynamic, default_weight_observer, get_observer_dict,\
->>>>>>> 56fdf30a
+    QConfig, QConfig_dynamic, default_weight_observer, get_observer_dict,\
     quantize, prepare, convert, prepare_qat, quantize_qat, fuse_modules, \
     quantize_script, \
     quantize_dynamic, default_qconfig, default_debug_qconfig, default_qat_qconfig, \
-<<<<<<< HEAD
     default_observer, default_weight_observer, \
-    default_dynamic_qconfig, HistogramObserver, MinMaxObserver, PerChannelMinMaxObserver, TensorObserver, QuantWrapper
-=======
     default_dynamic_qconfig, HistogramObserver, MinMaxObserver, PerChannelMinMaxObserver, RecordingObserver, QuantWrapper
->>>>>>> 56fdf30a
 
 from common_utils import run_tests
 from common_quantization import QuantizationTestCase, \
@@ -916,13 +908,8 @@
                  ' well with UBSAN at the moment, so we skip the test if'
                  ' we are in a UBSAN environment.')
 class QuantizationDebugTest(QuantizationTestCase):
-<<<<<<< HEAD
-    def test_tensor_observer(self):
+    def test_record_observer(self):
         model = AnnotatedSingleLayerLinearModel()
-=======
-    def test_record_observer(self):
-        model = SingleLayerLinearModel()
->>>>>>> 56fdf30a
         model.qconfig = default_debug_qconfig
         prepare(model)
         # run the evaluation and dump all tensors
