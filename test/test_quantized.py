--- conflicted
+++ resolved
@@ -738,21 +738,6 @@
                              zero_point=zero_point)
 
     """Tests quantize concatenation (both fused and not)."""
-<<<<<<< HEAD
-    @given(X=hu.tensor(shapes=hu.array_shapes(min_dims=3, max_dims=3,
-                                              min_side=1, max_side=2),
-                       qparams=hu.qparams()),
-           dim=st.integers(1, 2))
-    def test_mean(self, X, dim):
-        X, (scale, zero_point, torch_type) = X
-        qX = torch.quantize_per_tensor(torch.tensor(X).float(), scale, zero_point, torch_type)
-
-        Y = torch.mean(qX.dequantize(), dim)
-        Y = torch.quantize_per_tensor(Y, scale, zero_point, torch_type).dequantize()
-        qY = torch.mean(qX, dim)
-
-        self.assertEqual(Y, qY.dequantize())
-=======
     @no_deadline
     @given(X=hu.tensor(shapes=hu.array_shapes(min_dims=4, max_dims=4,
                                               min_side=1, max_side=10),
@@ -786,7 +771,20 @@
 
         torch.testing.assert_allclose(out.dequantize(), ref.dequantize())
         self.assertNotEqual(out.stride(), sorted(out.stride()))
->>>>>>> ebc2365f
+
+    @given(X=hu.tensor(shapes=hu.array_shapes(min_dims=3, max_dims=3,
+                                              min_side=1, max_side=2),
+                       qparams=hu.qparams()),
+           dim=st.integers(1, 2))
+    def test_mean(self, X, dim):
+        X, (scale, zero_point, torch_type) = X
+        qX = torch.quantize_per_tensor(torch.tensor(X).float(), scale, zero_point, torch_type)
+
+        Y = torch.mean(qX.dequantize(), dim)
+        Y = torch.quantize_per_tensor(Y, scale, zero_point, torch_type).dequantize()
+        qY = torch.mean(qX, dim)
+
+        self.assertEqual(Y, qY.dequantize())
 
     """Tests the correctness of the quantized equal op."""
     @unittest.skip("temporarily disable until failures are fixed. " +
