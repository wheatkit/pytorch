#pragma once

#include <ATen/core/functional.h>
#include <ATen/core/interned_strings.h>
#include <ATen/core/qualified_name.h>
#include <c10/util/TypeList.h>
#include <c10/util/Optional.h>
#include <c10/core/ScalarType.h>
#include <c10/core/Device.h>

#include <iostream>
#include <memory>
#include <type_traits>

<<<<<<< HEAD
namespace at {
class Tensor;
}
=======
struct ClassType;
>>>>>>> 2016d2f4
namespace torch {
namespace jit {
struct Function;
namespace script {
struct CompilationUnit;
}
} // namespace jit
} // namespace torch

namespace c10 {
class IValue;
class Scalar;
template<class T> class List;
template<class K, class V> class Dict;

struct FunctionSchema;
using OptNameList = c10::optional<std::vector<std::string>>;

#define C10_FORALL_TYPES(_) \
  _(TensorType)             \
  _(DimensionedTensorType)  \
  _(CompleteTensorType)     \
  _(AutogradZeroTensorType) \
  _(TupleType)              \
  _(ListType)               \
  _(DictType)               \
  _(NumberType)             \
  _(FloatType)              \
  _(FutureType)             \
  _(IntType)                \
  _(NoneType)               \
  _(StringType)             \
  _(GeneratorType)          \
  _(BoolType)               \
  _(OptionalType)           \
  _(VarType)                \
  _(ProfiledTensorType)     \
  _(DeviceObjType)          \
  _(FunctionType)           \
  _(ClassType)              \
  _(CapsuleType)

enum class TypeKind {
#define DEFINE_TYPE(T) T,
  C10_FORALL_TYPES(DEFINE_TYPE)
#undef DEFINE_TYPE
};

CAFFE2_API const char* typeKindToString(TypeKind kind);

#define DEFINE_IS_SUBCLASS(_kind)                       \
  bool isSubclass(const TypeKind kind) const override { \
    return kind == TypeKind::_kind;                     \
  }

struct Type;
using TypePtr = std::shared_ptr<Type>;

struct CAFFE2_API Type : std::enable_shared_from_this<Type> {
 private:
  TypeKind kind_;
  template <typename T>
  static std::shared_ptr<T> sliceType(std::shared_ptr<const T> ptr) {
    auto result = std::make_shared<typename std::remove_const<T>::type>(*ptr);
    // XXX: the line above will correctly slice the struct, and make its runtype
    // type exactly equal to T. However, kind_ is a field of Type, so it will
    // simply be copied, and we need to fix it in here to match the dynamic
    // type.
    result->kind_ = T::Kind;
    return result;
  }

 protected:
  Type(TypeKind kind) : kind_(kind) {}

 public:
  virtual bool operator==(const Type& rhs) const = 0;

  // subtyping relation. By default, we return true for the case
  // when the type is exactly equal or if this <: T where rhs = Optional[T]
  virtual bool isSubtypeOf(const TypePtr rhs) const;

  // If this class can be cast to the kind passed in
  // This removes the need for RTTI
  virtual bool isSubclass(const TypeKind kind) const = 0;

  // How this type will appear in FunctionSchema declarations
  virtual std::string str() const = 0;

  // How this type will appear as if it were a type annotation in Python
  // which is sometimes different than how it appears in declarations (e.g.
  // int[] vs List[int])
  virtual std::string python_str() const {
    return str();
  }

  TypeKind kind() const {
    return kind_;
  }

  virtual bool requires_grad() const {
    for (const auto& ct : containedTypes()) {
      if (ct->requires_grad()) {
        return true;
      }
    }
    return false;
  }

  // Dynamically cast this object to the subclass indicated by the
  // template variable, returning nullptr if the cast is invalid.
  // NOTE: if the cast succeeds, but the casted kind is not the
  // run-time kind of the type, we also slice the structure, so
  // that assignments of those types to values don't accidentally
  // inherit more detailed information from subclasses.
  template <typename T>
  std::shared_ptr<T> cast() {
    std::shared_ptr<T> r = nullptr;
    if (isSubclass(T::Kind)) {
      r = std::static_pointer_cast<T>(shared_from_this());
    }
    if (!r || T::Kind == kind()) {
      return r;
    } else {
      return sliceType<T>(r);
    }
  }
  template <typename T>
  std::shared_ptr<const T> cast() const {
    std::shared_ptr<const T> r = nullptr;
    if (isSubclass(T::Kind)) {
      r = std::static_pointer_cast<const T>(shared_from_this());
    }
    if (!r || T::Kind == kind()) {
      return r;
    } else {
      return sliceType<T>(r);
    }
  }
  template <typename T>
  std::shared_ptr<T> expect() {
    auto r = cast<T>();
    AT_ASSERT(r);
    return r;
  }
  template <typename T>
  std::shared_ptr<const T> expect() const {
    auto r = cast<const T>();
    AT_ASSERT(r);
    return r;
  }
  virtual ~Type() = default;
  virtual bool hasFreeVariables() const {
    return false;
  }
  // list of types this type contains, e.g. for a List then element type of a
  // list for a tuple, the types of the tuple elements
  virtual at::ArrayRef<TypePtr> containedTypes() const {
    return {};
  }
  // create a new version of this type, replacing its contained types with
  // contained_types
  TypePtr withContained(std::vector<TypePtr> contained_types) {
    auto current_contained = containedTypes();
    AT_ASSERT(current_contained.size() == contained_types.size());
    if (current_contained.equals(contained_types)) {
      return shared_from_this();
    }
    return createWithContained(std::move(contained_types));
  }
  // per-type constructor, you only need to override this if the
  // containedTypes() is not empty
  virtual TypePtr createWithContained(
      std::vector<TypePtr> contained_types) const {
    AT_ERROR(
        "type with contained types did not overload createWithContained: ",
        str());
  }
};

inline std::string toString(TypePtr typePtr) {
  return typePtr->str();
}

inline bool operator!=(const Type& lhs, const Type& rhs) {
  return !(lhs == rhs);
}

// common base for all types that have a single sub element
// e.g. Future[T], Option[T], List[T]
template <TypeKind K, typename T>
struct SingleElementType : public Type {
  static const TypeKind Kind = K;

  TypePtr getElementType() const {
    return elem;
  }

  bool hasFreeVariables() const override {
    return getElementType()->hasFreeVariables();
  }

  at::ArrayRef<TypePtr> containedTypes() const override {
    return elem;
  }

  bool operator==(const Type& rhs) const override {
    if (auto rhs_ = rhs.cast<T>()) {
      return *getElementType() == *rhs_->getElementType();
    }
    return false;
  }

 protected:
  SingleElementType(TypePtr elem) : Type(Kind), elem(std::move(elem)) {}

 private:
  TypePtr elem;
};

struct OptionalType;
using OptionalTypePtr = std::shared_ptr<OptionalType>;
// This type represents an optional type, for each element type.
// Optional[T] can accept both T and None(nullopt in C++)
// Subtype hierarchy for Optional:
// 1. Optional[T] isSubtypeOf Optional[R] iff T isSubtypeOf R
// 2. T isSubtypeOf Optional[R] if T isSubtypeOf R
// Note: NoneType is NOT a subtype of any optional.
// instead NoneType is convertable in schema matching to any Optional[T]
// it is handled this way because it is not possible to match None to
// Optional[T] and extract T. Intead, we always create a None constant
// instruction with a particular type: v: Optional[int] = None()
struct CAFFE2_API OptionalType
    : public SingleElementType<TypeKind::OptionalType, OptionalType> {
  static OptionalTypePtr create(TypePtr element) {
    // Optional is a union of [None, T], so Optional[[Optional[T]]] ->
    // Optional[T]
    if (auto opt_ptr = element->cast<OptionalType>()) {
      return opt_ptr;
    }
    return OptionalTypePtr(
        new OptionalType(std::move(element))); // NOLINT(modernize-make-shared)
  }
  DEFINE_IS_SUBCLASS(OptionalType);

  std::string str() const override {
    std::stringstream ss;
    ss << getElementType()->str() << "?";
    return ss.str();
  }
  std::string python_str() const override {
    std::stringstream ss;
    ss << "Optional[" << getElementType()->python_str() << "]";
    return ss.str();
  }

  TypePtr createWithContained(
      std::vector<TypePtr> contained_types) const override {
    AT_ASSERT(contained_types.size() == 1);
    return create(contained_types[0]);
  }

  bool isSubtypeOf(const TypePtr rhs) const override {
    if (Type::isSubtypeOf(rhs)) {
      return true;
    }
    if (auto rhs_ = rhs->cast<OptionalType>()) {
      return getElementType()->isSubtypeOf(rhs_->getElementType());
    }
    return false;
  }
  // common cast Optional[Tensor] for undefined tensor type
  static OptionalTypePtr ofTensor();

 private:
  OptionalType(TypePtr elem) : SingleElementType(elem) {}
};

struct TensorType;
using TensorTypePtr = std::shared_ptr<TensorType>;
// This type represents a single Tensor, with an unknown shape.
// Subtype hierarchy for Tensor Types (TensorType as the base type):
// CompleteTensorType <: DimensionedTensorType <: TensorType
// AutogradZeroTensorType <: TensorType
struct CAFFE2_API TensorType : public Type {
  static TensorTypePtr create() {
    return TensorTypePtr(new TensorType()); // NOLINT(modernize-make-shared)
  }
  DEFINE_IS_SUBCLASS(TensorType);

  bool requires_grad() const override {
    return true;
  }

  bool operator==(const Type& rhs) const override {
    return rhs.kind() == kind();
  }
  std::string str() const override {
    return "Tensor";
  }
  static const TypeKind Kind = TypeKind::TensorType;
  // global singleton
  static TensorTypePtr get();

 protected:
  TensorType(TypeKind kind = TypeKind::TensorType) : Type(kind) {}
};

struct AutogradZeroTensorType;
using AutogradZeroTensorTypePtr = std::shared_ptr<AutogradZeroTensorType>;
// This type represents an undefined tensor.
struct CAFFE2_API AutogradZeroTensorType : public TensorType {
  static AutogradZeroTensorTypePtr create() {
    return AutogradZeroTensorTypePtr(
        new AutogradZeroTensorType()); // NOLINT(modernize-make-shared)
  }

  DEFINE_IS_SUBCLASS(AutogradZeroTensorType);

  bool requires_grad() const override {
    return false;
  }

  bool operator==(const Type& rhs) const override {
    return rhs.kind() == kind();
  }
  bool isSubtypeOf(const TypePtr rhs) const override {
    return rhs->kind() == TypeKind::TensorType ||
        rhs->kind() == TypeKind::AutogradZeroTensorType ||
        TensorType::isSubtypeOf(rhs);
  }
  std::string str() const override {
    return "AutogradZeroTensor";
  }

  static const TypeKind Kind = TypeKind::AutogradZeroTensorType;
  // global singleton
  static AutogradZeroTensorTypePtr get();

 protected:
  AutogradZeroTensorType() : TensorType(TypeKind::AutogradZeroTensorType) {}
};

struct DimensionedTensorType;
using DimensionedTensorTypePtr = std::shared_ptr<DimensionedTensorType>;
// This type represents a single Tensor with a specific size
struct CAFFE2_API DimensionedTensorType : public TensorType {
  template <typename... T>
  static DimensionedTensorTypePtr create(T&&... all) {
    return DimensionedTensorTypePtr(new DimensionedTensorType(
        std::forward<T>(all)...)); // NOLINT(modernize-make-shared)
  }

  at::ScalarType scalarType() const {
    return scalar_type_;
  }
  at::Device device() const {
    return device_;
  }
  int64_t dim() const {
    return dim_;
  }
  bool requires_grad() const override {
    return requires_grad_;
  }

  DimensionedTensorTypePtr toScalarType(at::ScalarType type) {
    auto t = DimensionedTensorType::create(*this);
    t->scalar_type_ = type;
    return t;
  }
  DimensionedTensorTypePtr withDim(size_t new_dim) {
    auto t = DimensionedTensorType::create(*this);
    t->dim_ = new_dim;
    return t;
  }
  DimensionedTensorTypePtr withRequiresGrad(bool req) {
    auto t = DimensionedTensorType::create(*this);
    t->requires_grad_ = req;
    return t;
  }

  bool operator==(const Type& rhs) const override {
    if (rhs.kind() != TypeKind::DimensionedTensorType)
      return false;
    auto rt = rhs.expect<DimensionedTensorType>();
    return scalarType() == rt->scalarType() && device() == rt->device() &&
        dim() == rt->dim();
  }
  bool isSubtypeOf(const TypePtr rhs) const override {
    return rhs->kind() == TypeKind::TensorType ||
        (rhs->kind() == TypeKind::DimensionedTensorType &&
         Type::isSubtypeOf(rhs)) ||
        TensorType::isSubtypeOf(rhs);
  }
  bool isSubclass(const TypeKind kind) const override {
    return kind == TypeKind::TensorType ||
        kind == TypeKind::DimensionedTensorType;
  }
  std::string str() const override {
    // str is used for user-facing error messages, where we
    // don't want to reveal underlying size information.
    return "Tensor";
  }

  static const TypeKind Kind = TypeKind::DimensionedTensorType;

 protected:
  DimensionedTensorType(
      const at::Tensor& tensor,
      TypeKind kind = TypeKind::DimensionedTensorType);
  DimensionedTensorType(
      at::ScalarType scalar_type,
      at::Device device,
      int64_t dim,
      bool requires_grad = true,
      TypeKind kind = TypeKind::DimensionedTensorType)
      : TensorType(kind),
        scalar_type_(scalar_type),
        requires_grad_(at::isFloatingType(scalar_type) && requires_grad),
        device_(device),
        dim_(dim) {}

  at::ScalarType scalar_type_;
  bool requires_grad_;
  at::Device device_;
  int64_t dim_;
};

template <typename T>
inline c10::optional<T> merge_primitive(
    const c10::optional<T>& a,
    const c10::optional<T>& b) {
  if (a.has_value() && b.has_value() && a.value() == b.value()) {
    return a;
  }
  return c10::optional<T>{};
}

// `VaryingShape` tracks if individual dimensions or a rank vary across
// profiled runs. A *varying* or *dynamic* dimension is expressed as
// an empty c10::optional in `sizes_`. If a rank is dynamic, the entire
// `sizes_` becomes the empty optional.
struct CAFFE2_API VaryingShape {
  VaryingShape(const IntArrayRef& ref)
      : size_(ref.size()), dims_(ref.begin(), ref.end()) {}

  VaryingShape(const std::vector<int64_t>& vec)
      : size_(vec.size()), dims_(vec.begin(), vec.end()) {}

  VaryingShape(c10::optional<size_t> size)
      : size_(size), dims_(size ? size.value() : 0) {}

  bool operator==(const VaryingShape& other) const {
    return size_ == other.size_ && dims_ == dims_;
  }

  const c10::optional<int64_t>& operator[](int i) const {
    if (!size_) {
      throw std::runtime_error("Rank isn't fixed");
    }
    return dims_[i];
  }

  c10::optional<size_t> size() const {
    AT_ASSERT(!size_ || size_ == dims_.size());
    return size_;
  }

  const std::vector<c10::optional<int64_t>>& sizes() const { return dims_; }

  VaryingShape merge(const VaryingShape& other) const;

  c10::optional<std::vector<int64_t>> concrete_sizes() const {
    c10::optional<std::vector<int64_t>> empty{};
    std::vector<int64_t> sizes;
    if (!size_) {
      return empty;
    }
    for (auto d : dims_) {
      if (!d) {
        return empty;
      }
      sizes.push_back(d.value());
    }

    return sizes;
  }

 private:
  c10::optional<size_t> size_;
  std::vector<c10::optional<int64_t>> dims_;
};

using VaryingStrides = VaryingShape;

struct ProfiledTensorType;
using ProfiledTensorTypePtr = std::shared_ptr<ProfiledTensorType>;
// This type represents a single Tensor with a specific size
struct CAFFE2_API ProfiledTensorType : public TensorType {
  static ProfiledTensorTypePtr create(const at::Tensor& t) {
    return ProfiledTensorTypePtr(new ProfiledTensorType(t));
  }

  static ProfiledTensorTypePtr create(const TypePtr& tptr) {
    if (auto dtt = tptr->cast<DimensionedTensorType>()) {
      at::VaryingShape vshape(c10::optional<size_t>(dtt->dim()));
      return ProfiledTensorType::create(
          {dtt->scalarType()},
          {dtt->device()},
          vshape,
          vshape,
          {dtt->requires_grad()});
    }

    if (auto ptt = tptr->cast<ProfiledTensorType>()) {
      return ptt;
    }

    if (tptr->isSubclass(TypeKind::TensorType)) {
      c10::optional<size_t> sz;
      return ProfiledTensorType::create(
          {}, {}, VaryingShape{sz}, VaryingShape{sz}, {});
    }

    TORCH_INTERNAL_ASSERT(false, "Expected a tensor type");
  }

  static ProfiledTensorTypePtr create(
      c10::optional<at::ScalarType> scalar_type,
      c10::optional<Device> device,
      const VaryingShape& sizes,
      const VaryingStrides& strides,
      c10::optional<bool> requires_grad) {
    return ProfiledTensorTypePtr(new ProfiledTensorType(
        scalar_type, device, sizes, strides, requires_grad));
  }

  static ProfiledTensorTypePtr create(ProfiledTensorTypePtr pttp) {
    return ProfiledTensorTypePtr(new ProfiledTensorType(
        pttp->scalarType(),
        pttp->device(),
        pttp->sizes(),
        pttp->strides(),
        pttp->requiresGrad()));
  }

  const VaryingShape& sizes() const {
    return sizes_;
  }
  const VaryingStrides& strides() const {
    return strides_;
  }
  c10::optional<at::Device> device() const {
    return device_;
  }
  c10::optional<at::ScalarType> scalarType() const {
    return scalar_type_;
  }
  c10::optional<bool> requiresGrad() const {
    return requires_grad_;
  }
  bool requires_grad() const override {
    return requires_grad_ ? *requires_grad_ : false;
  }


  bool operator==(const Type& rhs) const override {
    if (rhs.kind() != kind()) {
      return false;
    }

    auto rt = rhs.expect<ProfiledTensorType>();
    return scalar_type_ == rt->scalarType() && sizes() == rt->sizes() &&
        strides() == rt->strides() && device() == rt->device();
  }
  bool isSubtypeOf(const TypePtr rhs) const override {
    if (rhs->kind() == TypeKind::ProfiledTensorType)
      return *expect<ProfiledTensorType>() == *rhs;
    return rhs->kind() == TypeKind::TensorType || TensorType::isSubtypeOf(rhs);
  }
  bool isSubclass(const TypeKind kind) const override {
    return kind == TypeKind::TensorType || kind == TypeKind::ProfiledTensorType;
  }
  std::string str() const override;

  c10::optional<size_t> numel() const {
    size_t prod = 1;
    const auto& shape = sizes();

    for (size_t i = 0; i < shape.size(); i++) {
      if (!shape[i]) {
        return c10::optional<size_t>{};
      }
      prod *= shape[i].value();
    }
    return prod;
  }

  ProfiledTensorTypePtr merge(ProfiledTensorTypePtr other) {
    auto scalar_type = merge_primitive(scalarType(), other->scalarType());
    auto dev = merge_primitive(device(), other->device());
    auto sz = sizes().merge(other->sizes());
    auto srs = strides().merge(other->strides());
    auto gr = merge_primitive(requiresGrad(), other->requiresGrad());
    return ProfiledTensorType::create(scalar_type, dev, sz, srs, gr);
  }

  static const TypeKind Kind = TypeKind::ProfiledTensorType;

 private:
  ProfiledTensorType(const at::Tensor& tensor);
  ProfiledTensorType(
      c10::optional<at::ScalarType> scalar_type,
      c10::optional<Device> device,
      const VaryingShape& sizes,
      const VaryingStrides& strides,
      c10::optional<bool> requires_grad)
      : TensorType(),
        scalar_type_(scalar_type),
        device_(device),
        sizes_(sizes),
        strides_(strides),
        requires_grad_(requires_grad) {}

  c10::optional<at::ScalarType> scalar_type_;
  c10::optional<at::Device> device_;
  VaryingShape sizes_;
  VaryingStrides strides_;
  c10::optional<bool> requires_grad_;
};

struct CompleteTensorType;
using CompleteTensorTypePtr = std::shared_ptr<CompleteTensorType>;
// This type represents a single Tensor with a specific size
struct CAFFE2_API CompleteTensorType : public DimensionedTensorType {
  template <typename... T>
  static CompleteTensorTypePtr create(T&&... all) {
    return CompleteTensorTypePtr(new CompleteTensorType(
        std::forward<T>(all)...)); // NOLINT(modernize-make-shared)
  }

  // overloaded create variadic template argument as it could not distinguish
  // initializer list
  static CompleteTensorTypePtr create(
      at::ScalarType scalar_type,
      at::Device device,
      at::IntArrayRef sizes) {
    return CompleteTensorTypePtr(new CompleteTensorType(
        scalar_type, device, sizes)); // NOLINT(modernize-make-shared)
  }
  static CompleteTensorTypePtr create(
      at::ScalarType scalar_type,
      at::Device device,
      at::IntArrayRef sizes,
      at::IntArrayRef strides) {
    return CompleteTensorTypePtr(new CompleteTensorType(
        scalar_type, device, sizes, strides)); // NOLINT(modernize-make-shared)
  }

  const std::vector<int64_t>& sizes() const {
    return sizes_;
  }
  const std::vector<int64_t>& strides() const {
    return strides_;
  }

  TypePtr withSizesStrides(at::IntArrayRef sizes, at::IntArrayRef strides)
      const {
    return CompleteTensorType::create(scalar_type_, device_, sizes, strides);
  }

  TypePtr withSizes(at::IntArrayRef sizes) const {
    return withSizesStrides(
        sizes, CompleteTensorType::contiguousStridesOf(sizes));
  }

  CompleteTensorTypePtr contiguous() const {
    auto t = CompleteTensorType::create(*this);
    t->strides_ = CompleteTensorType::contiguousStridesOf(sizes_);
    return t;
  }

  CompleteTensorTypePtr toScalarType(at::ScalarType type) {
    auto t = CompleteTensorType::create(*this);
    t->scalar_type_ = type;
    return t;
  }

  bool operator==(const Type& rhs) const override {
    if (rhs.kind() != kind()) {
      return false;
    }

    auto rt = rhs.expect<CompleteTensorType>();
    return scalarType() == rt->scalarType() && sizes() == rt->sizes() &&
        strides() == rt->strides() && device() == rt->device();
  }
  bool isSubtypeOf(const TypePtr rhs) const override {
    if (rhs->kind() == TypeKind::DimensionedTensorType)
      return *expect<DimensionedTensorType>() == *rhs;
    return rhs->kind() == TypeKind::TensorType || TensorType::isSubtypeOf(rhs);
  }
  bool isSubclass(const TypeKind kind) const override {
    return kind == TypeKind::TensorType ||
        kind == TypeKind::DimensionedTensorType ||
        kind == TypeKind::CompleteTensorType;
  }
  std::string str() const override {
    // str is used for user-facing error messages, where we
    // don't want to reveal underlying size information.
    return "Tensor";
  }
  size_t numel() const {
    size_t prod = 1;
    for (auto s : sizes()) {
      prod *= s;
    }
    return prod;
  }

  static const TypeKind Kind = TypeKind::CompleteTensorType;

  static TypePtr fromNumberType(TypePtr typ);
  static TypePtr fromBoolType();

 private:
  CompleteTensorType(const at::Tensor& tensor);
  CompleteTensorType(
      at::ScalarType scalar_type,
      at::Device device,
      at::IntArrayRef sizes,
      bool requires_grad = true)
      : CompleteTensorType(
            scalar_type,
            device,
            sizes,
            CompleteTensorType::contiguousStridesOf(sizes),
            requires_grad) {}
  CompleteTensorType(
      at::ScalarType scalar_type,
      at::Device device,
      at::IntArrayRef sizes,
      at::IntArrayRef strides,
      bool requires_grad = true)
      : DimensionedTensorType(
            scalar_type,
            device,
            sizes.size(),
            requires_grad,
            TypeKind::CompleteTensorType),
        sizes_(sizes.vec()),
        strides_(strides.vec()) {}

  static std::vector<int64_t> contiguousStridesOf(at::IntArrayRef sizes) {
    std::vector<int64_t> strides(sizes.size());
    if (sizes.empty()) // zero-dim case
      return strides;
    strides.back() = 1;
    for (size_t i = strides.size() - 1; i > 0; i--) {
      strides[i - 1] = strides[i] * sizes[i];
    }
    return strides;
  }

  std::vector<int64_t> sizes_;
  std::vector<int64_t> strides_;
};

struct ListType;
using ListTypePtr = std::shared_ptr<ListType>;
struct CAFFE2_API ListType
    : public SingleElementType<TypeKind::ListType, ListType> {
  // It's not exactly a singleton, but there should be exactly one instance of
  // List[T] for every T
  friend struct Type;
  template <typename... T>
  static ListTypePtr create(T&&... all) {
    return ListTypePtr(
        new ListType(std::forward<T>(all)...)); // NOLINT(modernize-make-shared)
  }
  DEFINE_IS_SUBCLASS(ListType);
  std::string str() const override {
    std::stringstream ss;
    ss << getElementType()->str() << "[]";
    return ss.str();
  }
  std::string python_str() const override {
    std::stringstream ss;
    ss << "List[" << getElementType()->python_str() << "]";
    return ss.str();
  }
  TypePtr createWithContained(
      std::vector<TypePtr> contained_types) const override {
    return create(contained_types.at(0));
  }
  // common cast List[Tensor]
  static ListTypePtr ofTensors();
  static ListTypePtr ofInts();
  static ListTypePtr ofFloats();
  static ListTypePtr ofBools();

 private:
  ListType(TypePtr elem) : SingleElementType(elem) {}
};

struct DictType;
using DictTypePtr = std::shared_ptr<DictType>;
struct CAFFE2_API DictType : public Type {
  friend struct Type;
  static const TypeKind Kind = TypeKind::DictType;

  static DictTypePtr create(TypePtr key, TypePtr value) {
    switch (key->kind()) {
      case TypeKind::IntType:
      case TypeKind::FloatType:
      case TypeKind::StringType:
        return DictTypePtr(new DictType(key, value));
      default:
        AT_ERROR(
            "Cannot create dict for key type '",
            key->str(),
            "', only int, float, and string keys are supported");
    }
  }

  // aligned with the format in FunctionSchema
  std::string str() const override {
    std::stringstream ss;
    ss << "Dict(" << getKeyType()->str() << ", " << getValueType()->str()
       << ")";
    return ss.str();
  }

  std::string python_str() const override {
    std::stringstream ss;
    ss << "Dict[" << getKeyType()->python_str() << ", "
       << getValueType()->python_str() << "]";
    return ss.str();
  }

  TypePtr createWithContained(
      std::vector<TypePtr> contained_types) const override {
    if (contained_types.size() != 2) {
      throw std::runtime_error("Expected 2 contained types");
    }
    return create(contained_types.at(0), contained_types.at(1));
  }

  TypePtr getKeyType() const {
    return types.at(0);
  }

  TypePtr getValueType() const {
    return types.at(1);
  }

  DEFINE_IS_SUBCLASS(DictType);

  bool hasFreeVariables() const override {
    return has_free_variables;
  }

  at::ArrayRef<TypePtr> containedTypes() const override {
    return types;
  }

  bool operator==(const Type& rhs) const override {
    if (auto dict_rhs = rhs.cast<DictType>()) {
      return *getKeyType() == *(dict_rhs->getKeyType()) &&
          *getValueType() == *(dict_rhs->getValueType());
    }
    return false;
  }

 private:
  DictType(TypePtr key, TypePtr value)
      : Type(TypeKind::DictType),
        types({key, value}),
        has_free_variables(
            key->hasFreeVariables() || value->hasFreeVariables()) {}
  std::vector<TypePtr> types;
  bool has_free_variables;
};

struct FutureType;
using FutureTypePtr = std::shared_ptr<FutureType>;

struct CAFFE2_API FutureType
    : public SingleElementType<TypeKind::FutureType, FutureType> {
  friend struct Type;
  template <typename... T>
  static FutureTypePtr create(TypePtr elem) {
    return FutureTypePtr(
        new FutureType(std::move(elem))); // NOLINT(modernize-make-shared)
  }

  DEFINE_IS_SUBCLASS(FutureType);

  std::string str() const override {
    std::stringstream ss;
    ss << "Future(" << getElementType()->str() << ")";
    return ss.str();
  }
  std::string python_str() const override {
    std::stringstream ss;
    ss << "Future[" << getElementType()->python_str() << "]";
    return ss.str();
  }
  TypePtr createWithContained(
      std::vector<TypePtr> contained_types) const override {
    return create(contained_types.at(0));
  }

 private:
  FutureType(TypePtr elem) : SingleElementType(elem) {}
};

using ::torch::jit::Function;
struct NamedType;
using NamedTypePtr = std::shared_ptr<NamedType>;

struct CAFFE2_API NamedType : public Type {
  NamedType(TypeKind tk, c10::optional<c10::QualifiedName> qualifiedName)
      : Type(tk), name_(std::move(qualifiedName)) {}

  std::string python_str() const;
  std::string qualname() const;
  std::string qualifier() const;
  std::string basename() const;

  const c10::optional<QualifiedName>& qualified_name_obj() const {
    return name_;
  }

 protected:
  // Fully qualified name of type (note that this has to be globally unique).
  // Looks like: "foo.bar.Baz".
  c10::optional<QualifiedName> name_;
};

struct TupleType;
using TupleTypePtr = std::shared_ptr<TupleType>;
using NameList = std::vector<std::string>;
// This type represents a Tuple
struct CAFFE2_API TupleType : public NamedType {
  static std::shared_ptr<FunctionSchema> namedTupleSchemaFromNamesAndTypes(
      c10::QualifiedName,
      std::vector<std::string>,
      std::vector<TypePtr>);

  static TupleTypePtr create(
      std::vector<TypePtr> types,
      c10::optional<c10::QualifiedName> name = c10::nullopt,
      std::shared_ptr<FunctionSchema> schema = nullptr) {
    return TupleTypePtr(new TupleType(
        std::move(types),
        std::move(name),
        std::move(schema))); // NOLINT(modernize-make-shared)
  }
  DEFINE_IS_SUBCLASS(TupleType);
  at::ArrayRef<TypePtr> elements() const {
    return elements_;
  }
  bool operator==(const Type& rhs) const override;
  bool isSubtypeOf(const TypePtr rhs_) const override;

  std::string str() const override;
  std::string python_str() const override;
  bool hasFreeVariables() const override {
    return has_free_variables_;
  }
  at::ArrayRef<TypePtr> containedTypes() const override {
    return elements_;
  }
  TypePtr createWithContained(
      std::vector<TypePtr> contained_types) const override {
    return create(std::move(contained_types));
  }
  const std::shared_ptr<FunctionSchema>& schema() const {
    return schema_;
  }

  static const TypeKind Kind = TypeKind::TupleType;

 private:
  TupleType(
      std::vector<TypePtr> elements_,
      c10::optional<c10::QualifiedName> name,
      std::shared_ptr<FunctionSchema> schema);

  bool compare(
      const Type& rhs,
      std::function<bool(const TypePtr, const TypePtr)> fn) const {
    if (rhs.kind() != kind()) {
      return false;
    }

    const auto& l_elements = elements();
    const auto& r_elements = rhs.cast<TupleType>()->elements();
    if (l_elements.size() != r_elements.size())
      return false;
    for (size_t i = 0; i < l_elements.size(); ++i) {
      if (!fn(l_elements[i], r_elements[i]))
        return false;
    }
    return true;
  }

  std::vector<TypePtr> elements_;
  bool has_free_variables_;
  std::shared_ptr<FunctionSchema> schema_;
};

struct NumberType;
using NumberTypePtr = std::shared_ptr<NumberType>;
// This type represents a Python number
// Subtype hierarchy for Number Types (NumberType as the base type):
// IntType <: NumberType
// FloatType <: NumberType
struct CAFFE2_API NumberType : public Type {
  static NumberTypePtr create() {
    return NumberTypePtr(new NumberType()); // NOLINT(modernize-make-shared)
  }
  DEFINE_IS_SUBCLASS(NumberType);
  bool operator==(const Type& rhs) const override {
    return rhs.kind() == kind();
  }
  std::string str() const override {
    return "Scalar"; // match what PythonArgParser says for clarity
  }
  std::string python_str() const override {
    return "number"; // technically not a valid python type, but
                     // we need to use it when parsing back in annotations
                     // for implicit conversions
  }
  static const TypeKind Kind = TypeKind::NumberType;
  // global singleton
  static NumberTypePtr get();

 protected:
  NumberType(TypeKind kind = TypeKind::NumberType) : Type(kind) {}
};

struct FloatType;
using FloatTypePtr = std::shared_ptr<FloatType>;
// This type represents a Python float number
struct CAFFE2_API FloatType : public NumberType {
  static FloatTypePtr create() {
    return FloatTypePtr(new FloatType()); // NOLINT(modernize-make-shared)
  }
  DEFINE_IS_SUBCLASS(FloatType);
  bool operator==(const Type& rhs) const override {
    return rhs.kind() == kind();
  }
  std::string str() const override {
    return "float";
  }
  std::string python_str() const override {
    return "float";
  }
  bool isSubtypeOf(const TypePtr rhs) const override {
    return rhs->kind() == TypeKind::NumberType || NumberType::isSubtypeOf(rhs);
  }
  static const TypeKind Kind = TypeKind::FloatType;
  // global singleton
  static FloatTypePtr get();

 private:
  FloatType() : NumberType(TypeKind::FloatType) {}
};

struct IntType;
using IntTypePtr = std::shared_ptr<IntType>;
// This type represents a Python int number
struct CAFFE2_API IntType : public NumberType {
  static IntTypePtr create() {
    return IntTypePtr(new IntType()); // NOLINT(modernize-make-shared)
  }
  DEFINE_IS_SUBCLASS(IntType);
  bool operator==(const Type& rhs) const override {
    return rhs.kind() == kind();
  }
  std::string str() const override {
    return "int";
  }
  std::string python_str() const override {
    return "int";
  }
  bool isSubtypeOf(const TypePtr rhs) const override {
    return rhs->kind() == TypeKind::NumberType || NumberType::isSubtypeOf(rhs);
  }
  static const TypeKind Kind = TypeKind::IntType;
  // global singleton
  static IntTypePtr get();

 private:
  IntType() : NumberType(TypeKind::IntType) {}
};

struct BoolType;
using BoolTypePtr = std::shared_ptr<BoolType>;
// This node represents a Python bool value
struct CAFFE2_API BoolType : public Type {
  static BoolTypePtr create() {
    return BoolTypePtr(new BoolType());
  }
  DEFINE_IS_SUBCLASS(BoolType);
  bool operator==(const Type& rhs) const override {
    return rhs.kind() == kind();
  }
  std::string str() const override {
    return "bool";
  }
  static const TypeKind Kind = TypeKind::BoolType;
  // global singleton
  static BoolTypePtr get();

 private:
  BoolType() : Type(TypeKind::BoolType) {}
};

struct StringType;
using StringTypePtr = std::shared_ptr<StringType>;
// This type represents a Python string
struct CAFFE2_API StringType : public Type {
  static StringTypePtr create() {
    return StringTypePtr(new StringType()); // NOLINT(modernize-make-shared)
  }
  DEFINE_IS_SUBCLASS(StringType);
  bool operator==(const Type& rhs) const override {
    return rhs.kind() == kind();
  }
  std::string str() const override {
    // we only use "str" (not "string") in both FunctionSchema and script
    return python_str();
  }
  std::string python_str() const override {
    return "str";
  }
  static const TypeKind Kind = TypeKind::StringType;
  // global singleton
  static StringTypePtr get();

 private:
  StringType() : Type(TypeKind::StringType) {}
};

struct FunctionType;
using FunctionTypePtr = std::shared_ptr<FunctionType>;
using ::torch::jit::Function;
struct CAFFE2_API FunctionType : public Type {
  static FunctionTypePtr create(Function* function) {
    return FunctionTypePtr(
        new FunctionType(function)); // NOLINT(modernize-make-shared)
  }
  DEFINE_IS_SUBCLASS(FunctionType);
  bool operator==(const Type& rhs) const override {
    if (auto func_type = rhs.cast<FunctionType>()) {
      return func_type->function_ == function_;
    }

    return false;
  }
  std::string str() const override {
    return "Function";
  }
  std::string python_str() const override {
    throw "Function";
  }
  Function* function() const {
    return function_;
  }
  static const TypeKind Kind = TypeKind::FunctionType;

 private:
  FunctionType(Function* function)
      : Type(TypeKind::FunctionType), function_(function) {}

  Function* function_;
};

struct NoneType;
using NoneTypePtr = std::shared_ptr<NoneType>;
// This type represents a Python None
struct CAFFE2_API NoneType : public Type {
  static NoneTypePtr create() {
    return NoneTypePtr(new NoneType()); // NOLINT(modernize-make-shared)
  }
  DEFINE_IS_SUBCLASS(NoneType);
  bool operator==(const Type& rhs) const override {
    return rhs.kind() == kind();
  }
  bool isSubtypeOf(const TypePtr rhs) const override {
    return rhs->kind() == TypeKind::NoneType;
  }
  std::string str() const override {
    return "None";
  }
  static const TypeKind Kind = TypeKind::NoneType;
  // global singleton
  static NoneTypePtr get();

 private:
  NoneType() : Type(TypeKind::NoneType) {}
};

struct GeneratorType;
using GeneratorTypePtr = std::shared_ptr<GeneratorType>;
// This type represents a Generator
struct CAFFE2_API GeneratorType : public Type {
  static GeneratorTypePtr create() {
    return GeneratorTypePtr(
        new GeneratorType()); // NOLINT(modernize-make-shared)
  }
  DEFINE_IS_SUBCLASS(GeneratorType);
  bool operator==(const Type& rhs) const override {
    return rhs.kind() == kind();
  }
  std::string str() const override {
    return "Generator";
  }
  static const TypeKind Kind = TypeKind::GeneratorType;
  // global singleton
  static GeneratorTypePtr get();

 private:
  GeneratorType() : Type(TypeKind::GeneratorType) {}
};

struct DeviceObjType;
using DeviceObjTypePtr = std::shared_ptr<DeviceObjType>;
// This type represents a Generator
struct CAFFE2_API DeviceObjType : public Type {
  static DeviceObjTypePtr create() {
    return DeviceObjTypePtr(
        new DeviceObjType()); // NOLINT(modernize-make-shared)
  }
  DEFINE_IS_SUBCLASS(DeviceObjType);
  bool operator==(const Type& rhs) const override {
    return rhs.kind() == kind();
  }
  std::string str() const override {
    return "Device";
  }
  static const TypeKind Kind = TypeKind::DeviceObjType;
  // global singleton
  static DeviceObjTypePtr get();

 private:
  DeviceObjType() : Type(TypeKind::DeviceObjType) {}
};

struct VarType;
using VarTypePtr = std::shared_ptr<VarType>;
// This type represents a type variable, used in FunctionSchema
struct VarType : public Type {
  static VarTypePtr create(std::string name_) {
    return VarTypePtr(new VarType(std::move(name_)));
  }
  DEFINE_IS_SUBCLASS(VarType);
  bool operator==(const Type& rhs) const override {
    return rhs.kind() == kind();
  }
  std::string str() const override {
    return name();
  }
  const std::string& name() const {
    return name_;
  }
  bool hasFreeVariables() const override {
    return true;
  }
  static const TypeKind Kind = TypeKind::VarType;

 private:
  VarType(std::string name_)
      : Type(TypeKind::VarType), name_(std::move(name_)) {}
  std::string name_;
};

struct CapsuleType;
using CapsuleTypePtr = std::shared_ptr<CapsuleType>;
// This type represents a Python Capsule
struct CAFFE2_API CapsuleType : public Type {
  static CapsuleTypePtr create() {
    return CapsuleTypePtr(new CapsuleType()); // NOLINT(modernize-make-shared)
  }
  DEFINE_IS_SUBCLASS(CapsuleType);
  bool operator==(const Type& rhs) const override {
    return rhs.kind() == kind();
  }
  std::string str() const override {
    return "Capsule";
  }
  static const TypeKind Kind = TypeKind::CapsuleType;
  // global singleton
  static CapsuleTypePtr get();
private:
  CapsuleType()
  : Type(TypeKind::CapsuleType) {}
};

CAFFE2_API std::ostream& operator<<(std::ostream& out, const Type& t);
CAFFE2_API std::ostream& operator<<(std::ostream& out, const VaryingShape& t);
// what is the type, ignoring extra size/shape information?
// e.g. Tensor(2x3) -> Dynamic, and Tuple(Tensor(2x3),...) -> Tuple(Dynamic,...)

inline TypePtr unshapedType(const TypePtr& type) {
  if (type->kind() == TypeKind::DimensionedTensorType ||
      type->kind() == TypeKind::CompleteTensorType) {
    return TensorType::get();
  }
  return type->withContained(fmap(type->containedTypes(), unshapedType));
}

inline TypePtr CompleteTensorType::fromNumberType(TypePtr typ) {
  if (typ->isSubtypeOf(IntType::get())) {
    return CompleteTensorType::create(at::kLong, at::kCPU, {});
  } else if (typ->isSubtypeOf(FloatType::get())) {
    return CompleteTensorType::create(at::kFloat, at::kCPU, {});
  } else if (typ->isSubtypeOf(BoolType::get())) {
    return CompleteTensorType::create(at::kLong, at::kCPU, {});
  }
  AT_ERROR("unknown number type", typ->str());
}

inline TypePtr CompleteTensorType::fromBoolType() {
  return CompleteTensorType::create(at::kLong, at::kCPU, {});
}

inline at::ScalarType scalarTypeFromJitType(const c10::TypePtr& type) {
  if (type == FloatType::get()) {
    return at::ScalarType::Double;
  } else if (type == IntType::get()) {
    return at::ScalarType::Long;
  } else if (type == BoolType::get()) {
    return at::ScalarType::Bool;
  }
  AT_ASSERTM(
      0,
      "Add new condition, expected Float, Int, or Bool but got",
      type->str());
}

// Attempt to find the correct supertype of t1 and t2. If none is found then
// nullopt will be returned. If t1 == t2, or t1 is a type refinement of t2,
// then t2 will be returned (and vice versa).
// Two different tensortypes will return dynamic.
// Currently we chose not to support returning a NumberType for a float & int
// input because of a lack of operator support for NumberType
CAFFE2_API c10::optional<TypePtr> unifyTypes(
    const TypePtr& t1,
    const TypePtr& t2);

namespace detail {
template <typename T>
struct getTypePtr_ final {
  static TypePtr call() {
    if (!isCustomClassRegistered<T>()) {
      throw c10::Error("Type could not be converted to any of the known types.", "");
    }
    auto res = getCustomClassType<T>();
    return std::dynamic_pointer_cast<Type>(res.type_);
  }
};

template <>
struct getTypePtr_<at::Tensor> final {
  static TypePtr call() {
    return TensorType::get();
  }
};
template <>
struct getTypePtr_<double> final {
  static TypePtr call() {
    return FloatType::get();
  }
};
template <>
struct getTypePtr_<int64_t> final {
  static TypePtr call() {
    return IntType::get();
  }
};
template <>
struct getTypePtr_<bool> final {
  static TypePtr call() {
    return BoolType::get();
  }
};
template <>
struct getTypePtr_<at::Scalar> final {
  static TypePtr call() {
    return NumberType::get();
  }
};
template <>
struct getTypePtr_<std::string> final {
  static TypePtr call() {
    return StringType::get();
  }
};
template <class T>
struct getTypePtr_<std::vector<T>> final {
  static TypePtr call() {
    static auto type = ListType::create(getTypePtr_<T>::call());
    return type;
  }
};
template <class T>
struct getTypePtr_<c10::ArrayRef<T>> final {
  static TypePtr call() {
    static auto type = ListType::create(getTypePtr_<T>::call());
    return type;
  }
};
template <class T>
struct getTypePtr_<c10::List<T>> final {
  static TypePtr call() {
    static auto type = ListType::create(getTypePtr_<T>::call());
    return type;
  }
};
template <class K, class V>
struct getTypePtr_<std::unordered_map<K, V>> final {
  static TypePtr call() {
    static auto type =
        DictType::create(getTypePtr_<K>::call(), getTypePtr_<V>::call());
    return type;
  }
};
template <class K, class V>
struct getTypePtr_<c10::Dict<K, V>> final {
  static TypePtr call() {
    static auto type =
        DictType::create(getTypePtr_<K>::call(), getTypePtr_<V>::call());
    return type;
  }
};
template <class T>
struct getTypePtr_<at::optional<T>> final {
  static TypePtr call() {
    static auto type = OptionalType::create(getTypePtr_<T>::call());
    return type;
  }
};
} // namespace detail
template <class T>
inline TypePtr getTypePtr() {
  // TODO: static_assert that a templated function exists, and throw a friendy
  // error message if not
  return detail::getTypePtr_<T>::call();
}

CAFFE2_API TypePtr incompleteInferTypeFrom(const IValue& value);
CAFFE2_API TypePtr attemptToRecoverType(const IValue& input_ivalue);
CAFFE2_API bool isSubvalueOf(const IValue& input_ivalue, TypePtr type);

using TypeEnv = std::unordered_map<std::string, TypePtr>;
struct MatchTypeReturn {
  MatchTypeReturn(TypePtr type) : type(type) {}
  MatchTypeReturn(std::string errMsg) : errMsg(std::move(errMsg)) {}

  c10::optional<TypePtr> type; // nullopt if there is no match
  std::string errMsg; // is there is no match, this contains the reason
};

CAFFE2_API MatchTypeReturn
matchTypeVariables(TypePtr formal, TypePtr actual, TypeEnv& type_env);

CAFFE2_API TypePtr evalTypeVariables(TypePtr type, TypeEnv& type_env);

/**
 * User Defined Types
 */

struct ClassType;
using ClassTypePtr = std::shared_ptr<ClassType>;
using ::torch::jit::script::CompilationUnit;

// This represents a class in TorchScript.
struct CAFFE2_API ClassType : public NamedType {
  // Create a class type with name `name` and its methods stored in `cu`.
  static ClassTypePtr create(
      c10::optional<QualifiedName> qualifiedName,
      std::weak_ptr<CompilationUnit> cu,
      bool is_module = false);

  DEFINE_IS_SUBCLASS(ClassType);
  bool operator==(const Type& rhs) const override {
    if (auto user_rhs = rhs.cast<ClassType>()) {
      return qualname() == user_rhs->qualname();
    }
    return false;
  }

  std::string str() const override {
    return std::string("ClassType<") + basename() + ">";
  }

  std::string python_str() const override {
    return qualname();
  }

  TypePtr getAttribute(const std::string& name) const {
    AT_ASSERT(attributeNames_.size() == attributeTypes_.size());
    size_t pos = 0;
    for (const auto& attr : attributeNames_) {
      if (name == attr) {
        break;
      }
      ++pos;
    }

    if (pos >= attributeNames_.size()) {
      return nullptr;
    }
    return attributeTypes_[pos];
  }

  const TypePtr& getAttribute(size_t slot) const {
    AT_ASSERT(attributeNames_.size() == attributeTypes_.size());
    AT_ASSERT(slot < attributeTypes_.size());
    return attributeTypes_[slot];
  }

  const std::string& getAttributeName(size_t slot) const {
    AT_ASSERT(attributeNames_.size() == attributeTypes_.size());
    AT_ASSERT(slot < attributeTypes_.size());
    return attributeNames_[slot];
  }

  Function* getMethod(const std::string& name) const;
  const std::vector<Function*>& methods() const;
  void addMethod(Function* method) {
    methods_.push_back(method);
  }

  std::shared_ptr<CompilationUnit> compilation_unit();
  std::shared_ptr<const CompilationUnit> compilation_unit() const;

  size_t numAttributes() const {
    AT_ASSERT(attributeNames_.size() == attributeTypes_.size());
    return attributeNames_.size();
  }

  // Attributes are stored in a specific slot at runtime for effiency.
  // When emitting instructions we specify the slot so that attribute access is
  // a constant lookup
  c10::optional<size_t> findAttributeSlot(const std::string& name) const {
    AT_ASSERT(attributeNames_.size() == attributeTypes_.size());
    size_t slot = 0;
    for (const auto& attr : attributeNames_) {
      if (name == attr) {
        return slot;
      }
      slot++;
    }
    return c10::nullopt;
  }
  size_t getAttributeSlot(const std::string& name) const {
    if (auto r = findAttributeSlot(name)) {
      return *r;
    }
    TORCH_CHECK(
        false,
        python_str(),
        " does not have a field with the name '",
        name,
        "'");
  }

  bool hasAttribute(const std::string& name) const {
    return std::find_if(
               attributeNames_.cbegin(),
               attributeNames_.cend(),
               [&](const std::string& attr) { return attr == name; }) !=
        attributeNames_.cend();
  }

  size_t addAttribute(
      const std::string& name,
      TypePtr type,
      bool is_parameter = false);

  at::ArrayRef<std::string> attributeNames() const {
    return attributeNames_;
  }

  at::ArrayRef<TypePtr> containedTypes() const override {
    return attributeTypes_;
  }

  // generate a refined version of this class.
  // It has the same name but the slot Types are subtypes of
  // the original slots. It is only valid to refine a class type in a context
  // where it is know that there are not assignments to the objects slots
  // that would invalidate the refinement.
  // These variants are not registered in the global class table.
  ClassTypePtr refine(at::ArrayRef<TypePtr> refined_slots) const;

  bool is_module() const {
    return bool(parameterSlots_);
  }
  bool is_parameter(size_t slot) const {
    TORCH_INTERNAL_ASSERT(
        is_module(), "asking for parameterSlots of non-Module");
    return parameterSlots_->at(slot);
  }
  static const TypeKind Kind = TypeKind::ClassType;

 private:
  ClassType(
      c10::optional<QualifiedName> name,
      std::weak_ptr<CompilationUnit> cu,
      bool is_module);

  // Mapping of attribute names -> their type.
  // NOTE: this does not contain methods, which are stored in the module
  // TODO: once modules support arbitrary ivalue attributes, we don't need this
  // anymore.
  // TODO: This is better represented as an OrderedDict, but alas it is not yet
  // available from c10
  std::vector<std::string> attributeNames_;
  std::vector<TypePtr> attributeTypes_;
  // Holds method attributes
  std::weak_ptr<CompilationUnit> compilation_unit_;

  // if present, this class inherits from torch.nn.Module
  // and these are the indices of the attributes which are parameters
  std::shared_ptr<std::vector<bool>> parameterSlots_;

  // List of methods associated with this class.
  std::vector<Function*> methods_;
};
<<<<<<< HEAD
} // namespace c10

#include "jit_type_inl.h"
=======

} // namespace c10
>>>>>>> 2016d2f4
<|MERGE_RESOLUTION|>--- conflicted
+++ resolved
@@ -12,13 +12,10 @@
 #include <memory>
 #include <type_traits>
 
-<<<<<<< HEAD
+struct ClassType;
 namespace at {
 class Tensor;
 }
-=======
-struct ClassType;
->>>>>>> 2016d2f4
 namespace torch {
 namespace jit {
 struct Function;
@@ -1655,11 +1652,7 @@
   // List of methods associated with this class.
   std::vector<Function*> methods_;
 };
-<<<<<<< HEAD
+
 } // namespace c10
 
-#include "jit_type_inl.h"
-=======
-
-} // namespace c10
->>>>>>> 2016d2f4
+#include "jit_type_inl.h"