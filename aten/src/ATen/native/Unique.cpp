// Returns unique elements of input tensor.

#include <ATen/ATen.h>
#include <ATen/Dispatch.h>

#include <set>
#include <tuple>
#include <unordered_map>
#include <unordered_set>

namespace at {
namespace native{

namespace {

template <typename scalar_t>
std::tuple<Tensor, Tensor, Tensor> unique_cpu_template(
    const Tensor& self,
    const bool sorted,
    const bool return_inverse,
    const bool return_counts) {
  const Tensor& input = self.contiguous();
  const scalar_t* input_data = input.data<scalar_t>();
  int64_t numel = input.numel();
  Tensor output;
  Tensor inverse_indices = at::empty({0}, self.options().dtype(kLong));
  Tensor counts = at::empty({0}, self.options().dtype(kLong));

  std::unordered_set<scalar_t> set(input_data, input_data + numel);
  output = at::empty({static_cast<int64_t>(set.size())}, input.options());
  scalar_t *output_data = output.data<scalar_t>();

  if (sorted) {
    std::vector<scalar_t> vec(set.begin(), set.end());
    std::sort(vec.begin(), vec.end());
    std::copy(vec.begin(), vec.end(), output_data);
  } else {
    std::copy(set.begin(), set.end(), output_data);
  }

  if (return_inverse || return_counts) {
    inverse_indices.resize_(input.sizes());
    int64_t* inverse_indices_data = inverse_indices.data<int64_t>();
    std::unordered_map<scalar_t, int64_t> inverse_map;
    inverse_map.reserve(output.numel());
    for (int i = 0; i < output.numel(); ++i) {
      inverse_map[output_data[i]] = i;
    }
    for (int i = 0; i < numel; ++i) {
      inverse_indices_data[i] = inverse_map[input_data[i]];
    }
    if (return_counts) {
      counts.resize_(output.sizes());
      counts.fill_(0);
      for (int i = 0; i < numel; ++i) {
        counts[inverse_map[input_data[i]]] += 1;
      }
    }
  }
  return std::make_tuple(output, inverse_indices, counts);
}

template <typename scalar_t>
std::tuple<Tensor, Tensor, Tensor> unique_consecutive_cpu_template(
    const Tensor& self,
    const bool return_inverse,
    const bool return_counts) {
  const Tensor& input = self.contiguous();
  const scalar_t* input_data = input.data<scalar_t>();
  int64_t numel = input.numel();
  Tensor output = at::empty({numel}, input.options());
  Tensor inverse_indices = at::empty({0}, self.options().dtype(kLong));
  Tensor counts = at::empty({0}, self.options().dtype(kLong));

  scalar_t *output_data = output.data<scalar_t>();
  int64_t *inverse_data = nullptr;
  int64_t *counts_data = nullptr;
  if (numel > 0) {
    *output_data = *input_data;
  }
  if (return_inverse) {
    inverse_indices.resize_(input.sizes());
    inverse_data = inverse_indices.data<int64_t>();
  }
  if (return_counts) {
    counts.resize_(input.sizes());
    counts_data = counts.data<int64_t>();
  }
  scalar_t *p = output_data;
  int64_t *q = counts_data;
  int64_t last = 0;
  for (int64_t i = 0; i < numel; i++) {
    if (input_data[i] != *p) {
      *(++p) = input_data[i];
      if (return_counts) {
        *(q++) = i - last;
        last = i;
      }
    }
    if (return_inverse) {
      inverse_data[i] = p - output_data;
    }
  }
  int64_t output_size = p - output_data + 1;
  if (return_counts && numel > 0) {
    *q = numel - last;
    counts.resize_({output_size});
  }
  output.resize_({output_size});

  return std::make_tuple(output, inverse_indices, counts);
}

template<class ForwardIt>
ForwardIt _unique_dim_cpu_impl(ForwardIt first, ForwardIt last,
  std::vector<int64_t>& indices, Tensor inverse_indices_vec, Tensor counts) {
    if (first == last) {
      return last;
    }
    // save to calculate distance to iterators
    ForwardIt begin = first;

    // set first inverse index and count
    inverse_indices_vec[indices[0]] = 0;
    counts[0] += 1;

    ForwardIt result = first;
    while (++first != last) {
      if (!at::equal(*result, *first) && ++result != first) {
          *result = std::move(*first);
      }
      int64_t idx_result = std::distance(begin, result);
      int64_t idx_first = std::distance(begin, first);
      inverse_indices_vec[indices[idx_first]] = idx_result;
      counts[idx_result] += 1;
    }

    return ++result;
  }

template <typename scalar_t>
std::tuple<Tensor, Tensor, Tensor> _unique_dim_cpu_template(
    const Tensor& self,
    const int64_t dim,
    const bool consecutive,
    const bool return_inverse,
    const bool return_counts) {
  // reshape tensor as [dim, -1]
  Tensor input_flat = self.transpose(dim, 0);
  auto orig_sizes = input_flat.sizes().vec();
  input_flat = input_flat.contiguous().view({input_flat.size(0), -1});

  std::vector<int64_t> indices(input_flat.size(0));
  std::iota(indices.begin(), indices.end(), 0);
  int64_t numel = input_flat.size(1);
  scalar_t* input_flat_ptr = ((scalar_t*)input_flat.data_ptr());

  // sort indices using data
  if (!consecutive) {
    std::sort(indices.begin(), indices.end(),
      [&](int64_t a, int64_t b) -> bool {
        for (int64_t i = 0; i < numel; ++i) {
          scalar_t lhs = input_flat_ptr[i + a * numel];
          scalar_t rhs = input_flat_ptr[i + b * numel];
          if (lhs < rhs) {
            return true;
          } else if (lhs > rhs) {
            return false;
          }
        }
        return false;
      });
  }

  Tensor input_sorted;
  if (!consecutive) {
    input_sorted = at::empty(input_flat.sizes(), input_flat.options());
    for (int i = 0; i < indices.size(); ++i) {
      input_sorted[i] = input_flat[indices[i]];
    }
  } else {
    input_sorted = input_flat;
  }

  Tensor inverse_indices = at::empty(indices.size(), self.options().dtype(kLong));
  Tensor counts = at::zeros(indices.size(), self.options().dtype(kLong));
  std::vector<Tensor> input_unbind = at::unbind(input_sorted, 0);
  auto last = _unique_dim_cpu_impl(
    input_unbind.begin(), input_unbind.end(), indices, inverse_indices, counts);
  input_unbind.erase(last, input_unbind.end());
  counts = at::narrow(counts, 0, 0, input_unbind.size());

  // reshape back
  auto output = at::stack(input_unbind, 0);
  auto new_sizes = std::vector<int64_t>(orig_sizes);
  new_sizes[0] = -1;
  output = output.view(new_sizes);
  output = output.transpose(0, dim);

  return std::make_tuple(output, inverse_indices, counts);
}

} // namespace


<<<<<<< HEAD
=======
std::tuple<Tensor, Tensor>
_unique_cpu(const Tensor& self, const bool sorted, const bool return_inverse) {
  return AT_DISPATCH_ALL_TYPES(self.scalar_type(), "unique", [&] {
    Tensor output, inverse;
    std::tie(output, inverse, std::ignore) = unique_cpu_template<scalar_t>(self, sorted, return_inverse, false);
    return std::make_tuple(output, inverse);
  });
}

>>>>>>> ccd9e0e0
std::tuple<Tensor, Tensor, Tensor>
unique_dim_cpu(const Tensor& self, const int64_t dim, const bool sorted, const bool return_inverse, const bool return_counts) {
  return AT_DISPATCH_ALL_TYPES(self.scalar_type(), "unique_dim", [&] {
    // The current implementation using `dim` always sorts due to unhashable tensors
    return _unique_dim_cpu_template<scalar_t>(self, dim, false, return_inverse, return_counts);
  });
}

std::tuple<Tensor, Tensor, Tensor>
unique_dim_consecutive_cpu(const Tensor& self, const int64_t dim, const bool return_inverse, const bool return_counts) {
  return AT_DISPATCH_ALL_TYPES(self.scalar_type(), "unique_dim", [&] {
    return _unique_dim_cpu_template<scalar_t>(self, dim, true, return_inverse, return_counts);
  });
}

std::tuple<Tensor, Tensor, Tensor>
unique_consecutive_cpu(const Tensor& self, const bool return_inverse, const bool return_counts, c10::optional<int64_t> dim) {
  if (!dim.has_value()) {
    return AT_DISPATCH_ALL_TYPES(self.scalar_type(), "unique", [&] {
      return unique_consecutive_cpu_template<scalar_t>(self, return_inverse, return_counts);
    });
  }
  return unique_dim_consecutive_cpu(self, dim.value(), return_inverse, return_counts);
}

std::tuple<Tensor, Tensor, Tensor>
unique_cpu(const Tensor& self, const bool sorted, const bool return_inverse, const bool return_counts, c10::optional<int64_t> dim) {
  if (dim.has_value()) {
    return unique_dim_cpu(self, dim.value(), sorted, return_inverse, return_counts);
  }
  return AT_DISPATCH_ALL_TYPES(self.scalar_type(), "unique", [&] {
    return _unique_cpu_template<scalar_t>(self, sorted, return_inverse, return_counts);
  });
}

}  // namespace native
}  // namespace at<|MERGE_RESOLUTION|>--- conflicted
+++ resolved
@@ -203,18 +203,6 @@
 } // namespace
 
 
-<<<<<<< HEAD
-=======
-std::tuple<Tensor, Tensor>
-_unique_cpu(const Tensor& self, const bool sorted, const bool return_inverse) {
-  return AT_DISPATCH_ALL_TYPES(self.scalar_type(), "unique", [&] {
-    Tensor output, inverse;
-    std::tie(output, inverse, std::ignore) = unique_cpu_template<scalar_t>(self, sorted, return_inverse, false);
-    return std::make_tuple(output, inverse);
-  });
-}
-
->>>>>>> ccd9e0e0
 std::tuple<Tensor, Tensor, Tensor>
 unique_dim_cpu(const Tensor& self, const int64_t dim, const bool sorted, const bool return_inverse, const bool return_counts) {
   return AT_DISPATCH_ALL_TYPES(self.scalar_type(), "unique_dim", [&] {
