# See README.md in this directory for more guidance


# Temporary type cast operators. These are needed to trace type-casts now since
# Type's are not supported in the IR. Instead, we call down to these
# specialized operators for each datatype.
# TODO: remove when we have Type support in the IR
- func: _cast_Byte(Tensor self, bool non_blocking=False) -> Tensor
  use_c10_dispatcher: full
  variants: function

- func: _cast_Char(Tensor self, bool non_blocking=False) -> Tensor
  use_c10_dispatcher: full
  variants: function

- func: _cast_Double(Tensor self, bool non_blocking=False) -> Tensor
  use_c10_dispatcher: full
  variants: function

- func: _cast_Float(Tensor self, bool non_blocking=False) -> Tensor
  use_c10_dispatcher: full
  variants: function

- func: _cast_Int(Tensor self, bool non_blocking=False) -> Tensor
  use_c10_dispatcher: full
  variants: function

- func: _cast_Long(Tensor self, bool non_blocking=False) -> Tensor
  use_c10_dispatcher: full
  variants: function

- func: _cast_Short(Tensor self, bool non_blocking=False) -> Tensor
  use_c10_dispatcher: full
  variants: function

- func: _cast_Half(Tensor self, bool non_blocking=False) -> Tensor
  use_c10_dispatcher: full
  variants: function

- func: backward(Tensor self, Tensor? gradient=None, bool keep_graph=False, bool create_graph=False) -> void
  variants: method

- func: set_data(Tensor(a!) self, Tensor new_data) -> void
  variants: method

- func: data(Tensor self) -> Tensor
  use_c10_dispatcher: unboxed_only
  variants: method

- func: is_leaf(Tensor self) -> bool
  variants: method

- func: output_nr(Tensor self) -> int
  variants: method

<<<<<<< HEAD
- func: rename_(Tensor(a!) self, Dimname[]? names) -> Tensor(a!)
=======
- func: _version(Tensor self) -> int
  variants: method

- func: names_(Tensor(a!) self, Dimname[]? names) -> Tensor(a!)
>>>>>>> 6b255624
  variants: method
  supports_named_tensor: True

- func: rename(Tensor(a) self, Dimname[]? names) -> Tensor(a)
  variants: method
  supports_named_tensor: True

- func: align_to(Tensor(a) self, DimnameList names) -> Tensor(a)
  variants: function, method
  supports_named_tensor: True

- func: align_as(Tensor self, Tensor other) -> Tensor
  use_c10_dispatcher: unboxed_only
  variants: method
  supports_named_tensor: True

- func: align_tensors(Tensor[] tensors) -> Tensor[]
  use_c10_dispatcher: unboxed_only
  supports_named_tensor: True

- func: refine_names(Tensor(a) self, DimnameList names) -> Tensor(a)
  variants: method
  supports_named_tensor: True

- func: unflatten(Tensor self, Dimname dim, int[] sizes, DimnameList names) -> Tensor
  variants: method
  supports_named_tensor: True

- func: unflatten(Tensor self, int dim, int[] sizes, DimnameList names) -> Tensor
  variants: method
  supports_named_tensor: True

- func: _cudnn_ctc_loss(Tensor log_probs, Tensor targets, int[] input_lengths, int[] target_lengths, int blank, bool deterministic, bool zero_infinity) -> (Tensor, Tensor)
  use_c10_dispatcher: unboxed_only
  dispatch:
    CUDA: _cudnn_ctc_loss

- func: _cudnn_rnn_flatten_weight(Tensor[] weight_arr, int weight_stride0, int input_size, int mode, int hidden_size, int num_layers, bool batch_first, bool bidirectional) -> Tensor
  use_c10_dispatcher: unboxed_only
  dispatch:
    CUDA: _cudnn_rnn_flatten_weight

- func: _cudnn_rnn(Tensor input, Tensor[] weight, int weight_stride0, Tensor? weight_buf, Tensor hx, Tensor? cx, int mode, int hidden_size, int num_layers, bool batch_first, float dropout, bool train, bool bidirectional, int[] batch_sizes, Tensor? dropout_state) -> (Tensor, Tensor, Tensor, Tensor, Tensor)
  dispatch:
    CUDA: _cudnn_rnn

- func: _cudnn_rnn_backward(Tensor input, Tensor[] weight, int weight_stride0, Tensor weight_buf, Tensor hx, Tensor? cx, Tensor output, Tensor? grad_output, Tensor? grad_hy, Tensor? grad_cy, int mode, int hidden_size, int num_layers, bool batch_first, float dropout, bool train, bool bidirectional, int[] batch_sizes, Tensor? dropout_state, Tensor reserve, bool[4] output_mask) -> (Tensor, Tensor, Tensor, Tensor[])
  dispatch:
    CUDA: _cudnn_rnn_backward

- func: _cudnn_init_dropout_state(float dropout, bool train, int dropout_seed, *, ScalarType dtype, Layout layout, Device device, bool pin_memory=False) -> Tensor
  dispatch:
    CUDA: _cudnn_init_dropout_state

- func: _debug_has_internal_overlap(Tensor self) -> int
  use_c10_dispatcher: full
  variants: function

- func: _fused_dropout(Tensor self, float p, Generator? generator=None) -> (Tensor, Tensor)
  variants: function
  dispatch:
     CUDA: fused_dropout_cuda
  supports_named_tensor: True

- func: _masked_scale(Tensor self, Tensor mask, float scale) -> Tensor
  use_c10_dispatcher: full
  variants: function
  dispatch:
     CUDA: masked_scale_cuda

- func: _sobol_engine_draw(Tensor quasi, int n, Tensor sobolstate, int dimension, int num_generated, ScalarType? dtype) -> (Tensor, Tensor)

- func: _sobol_engine_ff_(Tensor(a!) self, int n, Tensor sobolstate, int dimension, int num_generated) -> Tensor(a!)
  use_c10_dispatcher: unboxed_only


- func: _sobol_engine_scramble_(Tensor(a!) self, Tensor ltm, int dimension) -> Tensor(a!)
  use_c10_dispatcher: unboxed_only


- func: _sobol_engine_initialize_state_(Tensor(a!) self, int dimension) -> Tensor(a!)
  use_c10_dispatcher: unboxed_only


- func: _reshape_from_tensor(Tensor self, Tensor shape) -> Tensor
  use_c10_dispatcher: full

- func: _shape_as_tensor(Tensor self) -> Tensor
  use_c10_dispatcher: full

- func: dropout(Tensor input, float p, bool train) -> Tensor
  use_c10_dispatcher: full
  supports_named_tensor: True

- func: dropout_(Tensor(a!) self, float p, bool train) -> Tensor(a!)
  use_c10_dispatcher: unboxed_only
  supports_named_tensor: True

- func: feature_dropout(Tensor input, float p, bool train) -> Tensor
  use_c10_dispatcher: full

- func: feature_dropout_(Tensor(a!) self, float p, bool train) -> Tensor(a!)
  use_c10_dispatcher: unboxed_only

- func: alpha_dropout(Tensor input, float p, bool train) -> Tensor
  use_c10_dispatcher: full

- func: alpha_dropout_(Tensor(a!) self, float p, bool train) -> Tensor(a!)
  use_c10_dispatcher: unboxed_only


- func: feature_alpha_dropout(Tensor input, float p, bool train) -> Tensor
  use_c10_dispatcher: full

- func: feature_alpha_dropout_(Tensor(a!) self, float p, bool train) -> Tensor(a!)
  use_c10_dispatcher: unboxed_only


- func: abs(Tensor self) -> Tensor
  use_c10_dispatcher: full
  variants: function, method
  supports_named_tensor: True

- func: abs_(Tensor(a!) self) -> Tensor(a!)
  use_c10_dispatcher: unboxed_only
  variants: function, method
  supports_named_tensor: True
  dispatch:
    CPU: _abs__cpu
    CUDA: _abs__cuda

- func: abs.out(Tensor self, *, Tensor(a!) out) -> Tensor(a!)
  supports_named_tensor: True
  dispatch:
    CPU: _abs_out_cpu
    CUDA: _abs_out_cuda

- func: acos(Tensor self) -> Tensor
  use_c10_dispatcher: full
  supports_named_tensor: True
  variants: function, method

- func: acos_(Tensor(a!) self) -> Tensor(a!)
  use_c10_dispatcher: unboxed_only
  supports_named_tensor: True
  variants: function, method
  dispatch:
    CPU: _acos__cpu
    CUDA: _acos__cuda

- func: acos.out(Tensor self, *, Tensor(a!) out) -> Tensor(a!)
  supports_named_tensor: True
  dispatch:
    CPU: _acos_out_cpu
    CUDA: _acos_out_cuda

- func: avg_pool1d(Tensor self, int[1] kernel_size, int[1] stride=[], int[1] padding=0, bool ceil_mode=False, bool count_include_pad=True) -> Tensor
  use_c10_dispatcher: unboxed_only

- func: adaptive_avg_pool1d(Tensor self, int[1] output_size) -> Tensor
  use_c10_dispatcher: unboxed_only

# Return: (Tensor output, Tensor indices)
- func: adaptive_max_pool1d(Tensor self, int[1] output_size) -> (Tensor, Tensor)
  use_c10_dispatcher: unboxed_only

- func: add.Tensor(Tensor self, Tensor other, *, Scalar alpha=1) -> Tensor
  use_c10_dispatcher: full
  variants: function, method
  dispatch:
    CPU: add
    CUDA: add
    SparseCPU: add_sparse
    SparseCUDA: add_sparse
    MkldnnCPU: mkldnn_add
  supports_named_tensor: True

- func: add_.Tensor(Tensor(a!) self, Tensor other, *, Scalar alpha=1) -> Tensor(a!)
  use_c10_dispatcher: unboxed_only
  variants: method
  dispatch:
    CPU: add_
    CUDA: add_
    SparseCPU: add_sparse_
    SparseCUDA: add_sparse_
    MkldnnCPU: mkldnn_add_
  supports_named_tensor: True

- func: add.out(Tensor self, Tensor other, *, Scalar alpha=1, Tensor(a!) out) -> Tensor(a!)
  dispatch:
    CPU: add_out
    CUDA: add_out
    SparseCPU: add_out_sparse_cpu
    SparseCUDA: add_out_sparse_cuda
    MkldnnCPU: mkldnn_add_out
  supports_named_tensor: True

# For C++ only, until we have conversion from C++ numbers to Tensor
- func: add.Scalar(Tensor self, Scalar other, Scalar alpha=1) -> Tensor
  use_c10_dispatcher: full
  variants: function, method
  supports_named_tensor: True

- func: add_.Scalar(Tensor(a!) self, Scalar other, Scalar alpha=1) -> Tensor(a!)
  use_c10_dispatcher: unboxed_only
  variants: method
  supports_named_tensor: True

- func: addmv(Tensor self, Tensor mat, Tensor vec, *, Scalar beta=1, Scalar alpha=1) -> Tensor
  use_c10_dispatcher: full
  variants: function, method
  dispatch:
    CPU: legacy::cpu::_th_addmv
    CUDA: legacy::cuda::_th_addmv
  supports_named_tensor: True

- func: addmv_(Tensor(a!) self, Tensor mat, Tensor vec, *, Scalar beta=1, Scalar alpha=1) -> Tensor(a!)
  use_c10_dispatcher: unboxed_only
  variants: function, method
  dispatch:
    CPU: legacy::cpu::_th_addmv_
    CUDA: legacy::cuda::_th_addmv_
  supports_named_tensor: True

- func: addmv.out(Tensor self, Tensor mat, Tensor vec, *, Scalar beta=1, Scalar alpha=1, Tensor(a!) out) -> Tensor(a!)
  dispatch:
    CPU: legacy::cpu::_th_addmv_out
    CUDA: legacy::cuda::_th_addmv_out
  supports_named_tensor: True

- func: addr(Tensor self, Tensor vec1, Tensor vec2, *, Scalar beta=1, Scalar alpha=1) -> Tensor
  use_c10_dispatcher: full
  variants: function, method

- func: addr_(Tensor(a!) self, Tensor vec1, Tensor vec2, *, Scalar beta=1, Scalar alpha=1) -> Tensor(a!)
  use_c10_dispatcher: unboxed_only
  variants: method

- func: addr.out(Tensor self, Tensor vec1, Tensor vec2, *, Scalar beta=1, Scalar alpha=1, Tensor(a!) out) -> Tensor(a!)

- func: affine_grid_generator(Tensor theta, int[] size, bool align_corners) -> Tensor
  use_c10_dispatcher: unboxed_only
  variants: function

- func: affine_grid_generator_backward(Tensor grad, int[] size, bool align_corners) -> Tensor
  use_c10_dispatcher: unboxed_only
  variants: function

- func: all.dim(Tensor self, int dim, bool keepdim=False) -> Tensor
  use_c10_dispatcher: full
  variants: function, method

- func: all.out(Tensor self, int dim, bool keepdim=False, *, Tensor(a!) out) -> Tensor(a!)

- func: allclose(Tensor self, Tensor other, float rtol=1e-05, float atol=1e-08, bool equal_nan=False) -> bool
  use_c10_dispatcher: full
  variants: function, method

- func: any.dim(Tensor self, int dim, bool keepdim=False) -> Tensor
  use_c10_dispatcher: full
  variants: function, method

- func: any.out(Tensor self, int dim, bool keepdim=False, *, Tensor(a!) out) -> Tensor(a!)

- func: arange(Scalar end, *, ScalarType? dtype=None, Layout? layout=None, Device? device=None, bool? pin_memory=None) -> Tensor

- func: arange.start(Scalar start, Scalar end, *, ScalarType? dtype=None, Layout? layout=None, Device? device=None, bool? pin_memory=None) -> Tensor

- func: arange.start_step(Scalar start, Scalar end, Scalar step, *, ScalarType? dtype=None, Layout? layout=None, Device? device=None, bool? pin_memory=None) -> Tensor

- func: arange.out(Scalar end, *, Tensor(a!) out) -> Tensor(a!)

- func: arange.start_out(Scalar start, Scalar end, Scalar step=1, *, Tensor(a!) out) -> Tensor(a!)
  dispatch:
    CPU: arange_cpu_out
    CUDA: arange_cuda_out

# This function is a temporary hack to allow tracing of arange like constructs with dynamic
# bounds on arange.  Normal arange is not traceable because it does not take any tensor inputs;
# if the range you need is based on another tensor, calling this function directly will
# preserve tracing.  Get rid of this when arange can directly take tensors for bounds
# (so that it can be traced directly).
- func: _dim_arange(Tensor like, int dim) -> Tensor
  use_c10_dispatcher: full

- func: argmax(Tensor self, int? dim=None, bool keepdim=False) -> Tensor
  use_c10_dispatcher: full
  variants: function, method

- func: argmin(Tensor self, int? dim=None, bool keepdim=False) -> Tensor
  use_c10_dispatcher: full
  variants: function, method

- func: as_strided(Tensor(a) self, int[] size, int[] stride, int? storage_offset=None) -> Tensor(a)
  use_c10_dispatcher: unboxed_only
  variants: function, method
  dispatch:
    CPU: as_strided_tensorimpl
    CUDA: as_strided_tensorimpl
    QuantizedCPU: as_strided_qtensorimpl
  device_guard: False
  supports_named_tensor: True

- func: as_strided_(Tensor(a!) self, int[] size, int[] stride, int? storage_offset=None) -> Tensor(a!)
  use_c10_dispatcher: unboxed_only
  variants: function, method
  device_guard: False

- func: asin(Tensor self) -> Tensor
  use_c10_dispatcher: full
  supports_named_tensor: True
  variants: function, method

- func: asin_(Tensor(a!) self) -> Tensor(a!)
  use_c10_dispatcher: unboxed_only
  supports_named_tensor: True
  variants: function, method
  dispatch:
    CPU: _asin__cpu
    CUDA: _asin__cuda

- func: asin.out(Tensor self, *, Tensor(a!) out) -> Tensor(a!)
  supports_named_tensor: True
  dispatch:
    CPU: _asin_out_cpu
    CUDA: _asin_out_cuda

- func: atan(Tensor self) -> Tensor
  use_c10_dispatcher: full
  supports_named_tensor: True
  variants: function, method

- func: atan_(Tensor(a!) self) -> Tensor(a!)
  use_c10_dispatcher: unboxed_only
  supports_named_tensor: True
  variants: function, method
  dispatch:
    CPU: _atan__cpu
    CUDA: _atan__cuda

- func: atan.out(Tensor self, *, Tensor(a!) out) -> Tensor(a!)
  supports_named_tensor: True
  dispatch:
    CPU: _atan_out_cpu
    CUDA: _atan_out_cuda

- func: baddbmm(Tensor self, Tensor batch1, Tensor batch2, *, Scalar beta=1, Scalar alpha=1) -> Tensor
  use_c10_dispatcher: full
  variants: function, method
  dispatch:
    CPU: baddbmm_cpu
    CUDA: baddbmm_cuda

- func: baddbmm_(Tensor(a!) self, Tensor batch1, Tensor batch2, *, Scalar beta=1, Scalar alpha=1) -> Tensor(a!)
  use_c10_dispatcher: unboxed_only
  variants: method
  dispatch:
    CPU: baddbmm__cpu
    CUDA: baddbmm__cuda

- func: _baddbmm_mkl_(Tensor(a!) self, Tensor batch1, Tensor batch2, *, Scalar beta=1, Scalar alpha=1) -> Tensor(a!)
  use_c10_dispatcher: unboxed_only
  variants: function

- func: baddbmm.out(Tensor self, Tensor batch1, Tensor batch2, *, Scalar beta=1, Scalar alpha=1, Tensor(a!) out) -> Tensor(a!)
  variants: function
  dispatch:
    CPU: baddbmm_out_cpu
    CUDA: baddbmm_out_cuda

- func: bartlett_window(int window_length, *, ScalarType? dtype=None, Layout? layout=None, Device? device=None, bool? pin_memory=None) -> Tensor

- func: bartlett_window.periodic(int window_length, bool periodic, *, ScalarType? dtype=None, Layout? layout=None, Device? device=None, bool? pin_memory=None) -> Tensor

- func: batch_norm(Tensor input, Tensor? weight, Tensor? bias, Tensor? running_mean, Tensor? running_var, bool training, float momentum, float eps, bool cudnn_enabled) -> Tensor

- func: _batch_norm_impl_index(Tensor input, Tensor? weight, Tensor? bias, Tensor? running_mean, Tensor? running_var, bool training, float momentum, float eps, bool cudnn_enabled) -> (Tensor, Tensor, Tensor, int)

- func: _batch_norm_impl_index_backward(int impl_index, Tensor input, Tensor grad_output, Tensor? weight, Tensor? running_mean, Tensor? running_var, Tensor? save_mean, Tensor? save_var_transform, bool train, float eps, bool[3] output_mask) -> (Tensor, Tensor, Tensor)

# Sample bernoulli with values in `self` as probability.
- func: bernoulli(Tensor self, *, Generator? generator=None) -> Tensor
  variants: function, method
  supports_named_tensor: True

- func: bernoulli.out(Tensor self, *, Generator? generator=None, Tensor(a!) out) -> Tensor(a!)
  variants: function
  supports_named_tensor: True

- func: bernoulli_.Tensor(Tensor(a!) self, Tensor p, *, Generator? generator=None) -> Tensor(a!)
  variants: method
  dispatch:
    CPU: bernoulli_tensor_cpu_
    CUDA: bernoulli_tensor_cuda_
  supports_named_tensor: True

- func: bernoulli_.float(Tensor(a!) self, float p=0.5, *, Generator? generator=None) -> Tensor(a!)
  variants: method
  dispatch:
    CPU: bernoulli_scalar_cpu_
    CUDA: bernoulli_scalar_cuda_
  supports_named_tensor: True

# This out-of-place version isn't used explicitly, but needed by jit.
# There is no default valid on `p` here because it would introduce ambiguity
# with `bernoulli(Tensor self, *, Generator? generator=None)` declaration.
- func: bernoulli.p(Tensor self, float p, *, Generator? generator=None) -> Tensor
  variants: function, method

- func: bilinear(Tensor input1, Tensor input2, Tensor weight, Tensor? bias) -> Tensor

- func: binary_cross_entropy_with_logits(Tensor self, Tensor target, Tensor? weight=None, Tensor? pos_weight=None, int reduction=Mean) -> Tensor
  variants: function

- func: binary_cross_entropy_with_logits_backward(Tensor grad_output, Tensor self, Tensor target, Tensor? weight=None, Tensor? pos_weight=None, int reduction=Mean) -> Tensor
  variants: function

- func: bincount(Tensor self, Tensor? weights=None, int minlength=0) -> Tensor
  variants: function, method
  dispatch:
    CPU: _bincount_cpu
    CUDA: _bincount_cuda

- func: bitwise_not(Tensor self) -> Tensor
  use_c10_dispatcher: full
  variants: function, method

- func: bitwise_not_(Tensor(a!) self) -> Tensor(a!)
  use_c10_dispatcher: unboxed_only
  variants: method

- func: bitwise_not.out(Tensor self, *, Tensor(a!) out) -> Tensor(a!)
  dispatch:
    CPU: bitwise_not_out
    CUDA: bitwise_not_out

- func: logical_not(Tensor self) -> Tensor
  use_c10_dispatcher: unboxed_only
  variants: function, method

- func: logical_not_(Tensor(a!) self) -> Tensor(a!)
  use_c10_dispatcher: unboxed_only
  variants: method

- func: logical_not.out(Tensor self, *, Tensor(a!) out) -> Tensor(a!)
  dispatch:
    CPU: logical_not_out
    CUDA: logical_not_out

- func: logical_xor(Tensor self, Tensor other) -> Tensor
  use_c10_dispatcher: unboxed_only
  variants: function, method
  supports_named_tensor: True

- func: logical_xor_(Tensor(a!) self, Tensor other) -> Tensor(a!)
  use_c10_dispatcher: unboxed_only
  variants: method
  supports_named_tensor: True

- func: logical_xor.out(Tensor self, Tensor other, *, Tensor(a!) out) -> Tensor(a!)
  dispatch:
    CPU: logical_xor_out
    CUDA: logical_xor_out
  supports_named_tensor: True

- func: blackman_window(int window_length, *, ScalarType? dtype=None, Layout? layout=None, Device? device=None, bool? pin_memory=None) -> Tensor

- func: blackman_window.periodic(int window_length, bool periodic, *, ScalarType? dtype=None, Layout? layout=None, Device? device=None, bool? pin_memory=None) -> Tensor

- func: bmm(Tensor self, Tensor mat2) -> Tensor
  use_c10_dispatcher: full
  variants: function, method
  dispatch:
    CPU: bmm_cpu
    CUDA: bmm_cuda
  supports_named_tensor: True

- func: bmm.out(Tensor self, Tensor mat2, *, Tensor(a!) out) -> Tensor(a!)
  variants: function
  dispatch:
    CPU: bmm_out_cpu
    CUDA: bmm_out_cuda
  supports_named_tensor: True

- func: broadcast_tensors(Tensor[] tensors) -> Tensor[]
  use_c10_dispatcher: unboxed_only
  device_guard: False

- func: cat(Tensor[] tensors, int dim=0) -> Tensor
  use_c10_dispatcher: unboxed_only
  supports_named_tensor: True

- func: cat.out(Tensor[] tensors, int dim=0, *, Tensor(a!) out) -> Tensor(a!)
  supports_named_tensor: True

- func: cat.names(Tensor[] tensors, Dimname dim) -> Tensor
  supports_named_tensor: True

- func: cat.names_out(Tensor[] tensors, Dimname dim, *, Tensor(a!) out) -> Tensor(a!)
  supports_named_tensor: True

- func: ceil(Tensor self) -> Tensor
  use_c10_dispatcher: full
  supports_named_tensor: True
  variants: function, method

- func: ceil_(Tensor(a!) self) -> Tensor(a!)
  use_c10_dispatcher: unboxed_only
  supports_named_tensor: True
  variants: function, method

- func: ceil.out(Tensor self, *, Tensor(a!) out) -> Tensor(a!)
  supports_named_tensor: True
  dispatch:
    CPU: ceil_out
    CUDA: ceil_out

- func: chain_matmul(Tensor[] matrices) -> Tensor
  use_c10_dispatcher: unboxed_only
  variants: function

- func: chunk(Tensor(a) self, int chunks, int dim=0) -> Tensor(a)[]
  use_c10_dispatcher: unboxed_only
  variants: function, method
  device_guard: False
  supports_named_tensor: True

- func: clamp(Tensor self, Scalar? min=None, Scalar? max=None) -> Tensor
  use_c10_dispatcher: full
  supports_named_tensor: True
  variants: function, method

- func: clamp_(Tensor(a!) self, Scalar? min=None, Scalar? max=None) -> Tensor(a!)
  use_c10_dispatcher: unboxed_only
  supports_named_tensor: True
  variants: function, method
  dispatch:
    CPU: _clamp__cpu
    CUDA: _clamp__cuda

- func: clamp.out(Tensor self, Scalar? min=None, Scalar? max=None, *, Tensor(a!) out) -> Tensor(a!)
  supports_named_tensor: True
  dispatch:
    CPU: _clamp_out_cpu
    CUDA: _clamp_out_cuda

- func: clamp_max(Tensor self, Scalar max) -> Tensor
  use_c10_dispatcher: full
  supports_named_tensor: True
  variants: function, method

- func: clamp_max_(Tensor(a!) self, Scalar max) -> Tensor(a!)
  use_c10_dispatcher: unboxed_only
  supports_named_tensor: True
  variants: function, method
  dispatch:
    CPU: _clamp_max__cpu
    CUDA: _clamp_max__cuda

- func: clamp_max.out(Tensor self, Scalar max, *, Tensor(a!) out) -> Tensor(a!)
  supports_named_tensor: True
  dispatch:
    CPU: _clamp_max_out_cpu
    CUDA: _clamp_max_out_cuda

- func: clamp_min(Tensor self, Scalar min) -> Tensor
  use_c10_dispatcher: full
  supports_named_tensor: True
  variants: function, method

- func: clamp_min_(Tensor(a!) self, Scalar min) -> Tensor(a!)
  use_c10_dispatcher: unboxed_only
  supports_named_tensor: True
  variants: function, method
  dispatch:
    CPU: _clamp_min__cpu
    CUDA: _clamp_min__cuda

- func: clamp_min.out(Tensor self, Scalar min, *, Tensor(a!) out) -> Tensor(a!)
  supports_named_tensor: True
  dispatch:
    CPU: _clamp_min_out_cpu
    CUDA: _clamp_min_out_cuda

- func: cudnn_is_acceptable(Tensor self) -> bool
  use_c10_dispatcher: full
  device_guard: False

- func: constant_pad_nd(Tensor self, int[] pad, Scalar value=0) -> Tensor
  use_c10_dispatcher: unboxed_only
  variants: function

- func: contiguous(Tensor self, *, MemoryFormat memory_format=contiguous_format) -> Tensor
  variants: method
  supports_named_tensor: True

- func: convolution(Tensor input, Tensor weight, Tensor? bias, int[] stride, int[] padding, int[] dilation, bool transposed, int[] output_padding, int groups) -> Tensor

- func: convolution_overrideable(Tensor input, Tensor weight, Tensor? bias, int[] stride, int[] padding, int[] dilation, bool transposed, int[] output_padding, int groups) -> Tensor

- func: convolution_backward_overrideable(Tensor grad_output, Tensor input, Tensor weight, int[] stride, int[] padding, int[] dilation, bool transposed, int[] output_padding, int groups, bool[3] output_mask) -> (Tensor grad_input, Tensor grad_weight, Tensor grad_bias)

- func: _convolution(Tensor input, Tensor weight, Tensor? bias, int[] stride, int[] padding, int[] dilation, bool transposed, int[] output_padding, int groups, bool benchmark, bool deterministic, bool cudnn_enabled) -> Tensor

- func: _convolution_nogroup(Tensor input, Tensor weight, Tensor? bias, int[] stride, int[] padding, int[] dilation, bool transposed, int[] output_padding) -> Tensor

- func: _convolution_double_backward(Tensor? ggI, Tensor? ggW, Tensor? ggb, Tensor gO, Tensor weight, Tensor self, int[] stride, int[] padding, int[] dilation, bool transposed, int[] output_padding, int groups, bool benchmark, bool deterministic, bool cudnn_enabled, bool[3] output_mask) -> (Tensor, Tensor, Tensor)

- func: conv1d(Tensor input, Tensor weight, Tensor? bias=None, int[1] stride=1, int[1] padding=0, int[1] dilation=1, int groups=1) -> Tensor

- func: conv2d(Tensor input, Tensor weight, Tensor? bias=None, int[2] stride=1, int[2] padding=0, int[2] dilation=1, int groups=1) -> Tensor

- func: conv3d(Tensor input, Tensor weight, Tensor? bias=None, int[3] stride=1, int[3] padding=0, int[3] dilation=1, int groups=1) -> Tensor

- func: conv_tbc(Tensor self, Tensor weight, Tensor bias, int pad=0) -> Tensor
  use_c10_dispatcher: full

- func: conv_tbc_backward(Tensor self, Tensor input, Tensor weight, Tensor bias, int pad) -> (Tensor, Tensor, Tensor)
  use_c10_dispatcher: unboxed_only

# NB: we inherit the goofy argument order from PyTorch torch.nn.functional
- func: conv_transpose1d(Tensor input, Tensor weight, Tensor? bias=None, int[1] stride=1, int[1] padding=0, int[1] output_padding=0, int groups=1, int[1] dilation=1) -> Tensor

- func: conv_transpose2d.input(Tensor input, Tensor weight, Tensor? bias=None, int[2] stride=1, int[2] padding=0, int[2] output_padding=0, int groups=1, int[2] dilation=1) -> Tensor

- func: conv_transpose3d.input(Tensor input, Tensor weight, Tensor? bias=None, int[3] stride=1, int[3] padding=0, int[3] output_padding=0, int groups=1, int[3] dilation=1) -> Tensor

- func: copy_(Tensor(a!) self, Tensor src, bool non_blocking=False) -> Tensor(a!)
  use_c10_dispatcher: unboxed_only
  variants: method
  device_guard: False
  supports_named_tensor: True

- func: _copy_from(Tensor self, Tensor dst, bool non_blocking=False) -> Tensor
  use_c10_dispatcher: full
  dispatch: {}

- func: cos(Tensor self) -> Tensor
  use_c10_dispatcher: full
  supports_named_tensor: True
  variants: function, method

- func: cos_(Tensor(a!) self) -> Tensor(a!)
  use_c10_dispatcher: unboxed_only
  supports_named_tensor: True
  variants: function, method
  dispatch:
    CPU: _cos__cpu
    CUDA: _cos__cuda

- func: cos.out(Tensor self, *, Tensor(a!) out) -> Tensor(a!)
  supports_named_tensor: True
  dispatch:
    CPU: _cos_out_cpu
    CUDA: _cos_out_cuda

- func: cosh(Tensor self) -> Tensor
  use_c10_dispatcher: full
  supports_named_tensor: True
  variants: function, method

- func: cosh_(Tensor(a!) self) -> Tensor(a!)
  use_c10_dispatcher: unboxed_only
  supports_named_tensor: True
  variants: function, method
  dispatch:
    CPU: _cosh__cpu
    CUDA: _cosh__cuda

- func: cosh.out(Tensor self, *, Tensor(a!) out) -> Tensor(a!)
  supports_named_tensor: True
  dispatch:
    CPU: _cosh_out_cpu
    CUDA: _cosh_out_cuda

- func: cosine_embedding_loss(Tensor input1, Tensor input2, Tensor target, float margin=0.0, int reduction=Mean) -> Tensor
  use_c10_dispatcher: full

- func: cudnn_affine_grid_generator(Tensor theta, int N, int C, int H, int W) -> Tensor grid
  use_c10_dispatcher: full
  dispatch:
    CUDA: cudnn_affine_grid_generator_forward

# TODO: Why do I have to call this grad?!
- func: cudnn_affine_grid_generator_backward(Tensor grad, int N, int C, int H, int W) -> Tensor grad_theta
  use_c10_dispatcher: full
  dispatch:
    CUDA: cudnn_affine_grid_generator_backward

- func: cudnn_batch_norm(Tensor input, Tensor weight, Tensor? bias, Tensor? running_mean, Tensor? running_var, bool training, float exponential_average_factor, float epsilon) -> (Tensor, Tensor, Tensor)
  dispatch:
    CUDA: cudnn_batch_norm

# NB: You can only use this if you used cudnn_batch_norm training=True
- func: cudnn_batch_norm_backward(Tensor input, Tensor grad_output, Tensor weight, Tensor? running_mean, Tensor? running_var, Tensor? save_mean, Tensor? save_var, float epsilon) -> (Tensor, Tensor, Tensor)
  dispatch:
    CUDA: cudnn_batch_norm_backward

- func: cudnn_convolution(Tensor self, Tensor weight, Tensor? bias, int[] padding, int[] stride, int[] dilation, int groups, bool benchmark, bool deterministic) -> Tensor
  dispatch:
    CUDA: cudnn_convolution

- func: cudnn_convolution_backward_input(int[] self_size, Tensor grad_output, Tensor weight, int[] padding, int[] stride, int[] dilation, int groups, bool benchmark, bool deterministic) -> Tensor
  use_c10_dispatcher: unboxed_only
  dispatch:
    CUDA: cudnn_convolution_backward_input

- func: cudnn_convolution_backward(Tensor self, Tensor grad_output, Tensor weight, int[] padding, int[] stride, int[] dilation, int groups, bool benchmark, bool deterministic, bool[3] output_mask) -> (Tensor, Tensor, Tensor)
  use_c10_dispatcher: unboxed_only
  dispatch:
    CUDA: cudnn_convolution_backward

- func: cudnn_convolution_backward_bias(Tensor grad_output) -> Tensor
  use_c10_dispatcher: full
  dispatch:
    CUDA: cudnn_convolution_backward_bias

- func: cudnn_convolution_backward_weight(int[] weight_size, Tensor grad_output, Tensor self, int[] padding, int[] stride, int[] dilation, int groups, bool benchmark, bool deterministic) -> Tensor
  use_c10_dispatcher: unboxed_only
  dispatch:
    CUDA: cudnn_convolution_backward_weight

- func: cudnn_convolution_transpose(Tensor self, Tensor weight, Tensor? bias, int[] padding, int[] output_padding, int[] stride, int[] dilation, int groups, bool benchmark, bool deterministic) -> Tensor
  dispatch:
    CUDA: cudnn_convolution_transpose

# NB: output_padding not strictly needed here, but it's helpful for the float
# backwards
- func: cudnn_convolution_transpose_backward(Tensor self, Tensor grad_output, Tensor weight, int[] padding, int[] output_padding, int[] stride, int[] dilation, int groups, bool benchmark, bool deterministic, bool[3] output_mask) -> (Tensor, Tensor, Tensor)
  use_c10_dispatcher: unboxed_only
  dispatch:
    CUDA: cudnn_convolution_transpose_backward

- func: cudnn_convolution_transpose_backward_bias(Tensor grad_output) -> Tensor
  use_c10_dispatcher: full
  dispatch:
    CUDA: cudnn_convolution_backward_bias

- func: cudnn_convolution_transpose_backward_input(Tensor grad_output, Tensor weight, int[] padding, int[] stride, int[] dilation, int groups, bool benchmark, bool deterministic) -> Tensor
  use_c10_dispatcher: unboxed_only
  dispatch:
    CUDA: cudnn_convolution_transpose_backward_input

- func: cudnn_convolution_transpose_backward_weight(int[] weight_size, Tensor grad_output, Tensor self, int[] padding, int[] stride, int[] dilation, int groups, bool benchmark, bool deterministic) -> Tensor
  use_c10_dispatcher: unboxed_only
  dispatch:
    CUDA: cudnn_convolution_transpose_backward_weight

# NB: input is special cased in a way I don't quite understand
- func: cudnn_grid_sampler(Tensor self, Tensor grid) -> Tensor output
  use_c10_dispatcher: full
  dispatch:
    CUDA: cudnn_grid_sampler_forward

- func: cudnn_grid_sampler_backward(Tensor self, Tensor grid, Tensor grad_output) -> (Tensor grad_self, Tensor grad_grid)
  use_c10_dispatcher: unboxed_only
  dispatch:
    CUDA: cudnn_grid_sampler_backward

- func: cumsum(Tensor self, int dim, *, ScalarType? dtype=None) -> Tensor
  variants: function, method

- func: cumsum.out(Tensor self, int dim, *, ScalarType? dtype=None, Tensor(a!) out) -> Tensor(a!)

- func: cumprod(Tensor self, int dim, *, ScalarType? dtype=None) -> Tensor
  variants: function, method

- func: cumprod.out(Tensor self, int dim, *, ScalarType? dtype=None, Tensor(a!) out) -> Tensor(a!)

- func: ctc_loss.IntList(Tensor log_probs, Tensor targets, int[] input_lengths, int[] target_lengths, int blank=0, int reduction=Mean, bool zero_infinity=False) -> Tensor
  use_c10_dispatcher: unboxed_only

# convenience function that converts to intlists for you
- func: ctc_loss.Tensor(Tensor log_probs, Tensor targets, Tensor input_lengths, Tensor target_lengths, int blank=0, int reduction=Mean, bool zero_infinity=False) -> Tensor
  use_c10_dispatcher: full

- func: _ctc_loss(Tensor log_probs, Tensor targets, int[] input_lengths, int[] target_lengths, int blank=0, bool zero_infinity=False) -> (Tensor, Tensor)
  use_c10_dispatcher: unboxed_only
  dispatch:
    CPU:  ctc_loss_cpu
    CUDA: ctc_loss_gpu

- func: _ctc_loss_backward(Tensor grad, Tensor log_probs, Tensor targets, int[] input_lengths, int[] target_lengths, Tensor neg_log_likelihood, Tensor log_alpha, int blank, bool zero_infinity=False) -> Tensor
  use_c10_dispatcher: unboxed_only
  dispatch:
    CPU: ctc_loss_backward_cpu
    CUDA: ctc_loss_backward_gpu

- func: det(Tensor self) -> Tensor
  use_c10_dispatcher: full
  variants: function, method

- func: diag_embed(Tensor self, int offset=0, int dim1=-2, int dim2=-1) -> Tensor
  use_c10_dispatcher: full
  variants: function, method

- func: diagflat(Tensor self, int offset=0) -> Tensor
  use_c10_dispatcher: full
  variants: function, method

- func: diagonal(Tensor(a) self, int offset=0, int dim1=0, int dim2=1) -> Tensor(a)
  use_c10_dispatcher: unboxed_only
  variants: function, method

- func: fill_diagonal_(Tensor(a!) self, Scalar fill_value, bool wrap=False) -> Tensor(a!)
  use_c10_dispatcher: unboxed_only
  variants: method

- func: div.Tensor(Tensor self, Tensor other) -> Tensor
  use_c10_dispatcher: full
  variants: function, method
  dispatch:
    CPU: div
    CUDA: div
    SparseCPU: div_sparse
    SparseCUDA: div_sparse
  supports_named_tensor: True

- func: div_.Tensor(Tensor(a!) self, Tensor other) -> Tensor(a!)
  use_c10_dispatcher: unboxed_only
  variants: method
  dispatch:
    CPU: div_
    CUDA: div_
    SparseCPU: div_sparse_
    SparseCUDA: div_sparse_
  supports_named_tensor: True

- func: div.out(Tensor self, Tensor other, *, Tensor(a!) out) -> Tensor(a!)
  dispatch:
    CPU: div_out
    CUDA: div_out
    SparseCPU: div_out_sparse_zerodim
    SparseCUDA: div_out_sparse_zerodim
  supports_named_tensor: True

# For C++ only, until we have conversion from C++ numbers to Tensor
- func: div.Scalar(Tensor self, Scalar other) -> Tensor
  use_c10_dispatcher: full
  variants: function, method
  supports_named_tensor: True

- func: div_.Scalar(Tensor(a!) self, Scalar other) -> Tensor(a!)
  use_c10_dispatcher: unboxed_only
  variants: method
  supports_named_tensor: True

- func: dot(Tensor self, Tensor tensor) -> Tensor
  use_c10_dispatcher: full
  variants: function, method
  dispatch:
    CPU: legacy::cpu::_th_dot
    CUDA: legacy::cuda::_th_dot
  supports_named_tensor: True

- func: dot.out(Tensor self, Tensor tensor, *, Tensor(a!) out) -> Tensor(a!)
  supports_named_tensor: True

- func: einsum(str equation, Tensor[] tensors) -> Tensor
  use_c10_dispatcher: unboxed_only

- func: embedding(Tensor weight, Tensor indices, int padding_idx=-1, bool scale_grad_by_freq=False, bool sparse=False) -> Tensor
  use_c10_dispatcher: full

- func: embedding_backward(Tensor grad, Tensor indices, int num_weights, int padding_idx, bool scale_grad_by_freq, bool sparse) -> Tensor
  use_c10_dispatcher: full

- func: embedding_dense_backward(Tensor grad_output, Tensor indices, int num_weights, int padding_idx, bool scale_grad_by_freq) -> Tensor
  use_c10_dispatcher: full
  dispatch:
    CPU: embedding_dense_backward_cpu
    CUDA: embedding_dense_backward_cuda

- func: embedding_renorm_(Tensor(a!) self, Tensor indices, float max_norm, float norm_type) -> Tensor(a!)
  use_c10_dispatcher: unboxed_only
  dispatch:
    CPU: embedding_renorm_cpu_
    CUDA: embedding_renorm_cuda_

- func: embedding_sparse_backward(Tensor grad, Tensor indices, int num_weights, int padding_idx, bool scale_grad_by_freq) -> Tensor
  use_c10_dispatcher: full

# NOTE [ embedding_bag Native Functions ]
# The `_embedding_bag.*` variants assume that input tensors except for `weight`,
# e.g. `indices` and `offsets` (and `offset2bag`), are contiguous.
# We really only need to enforce this for `_embedding_bag` (the forward) because
# the backward inputs are the same as forward ones.
# The above `embedding_bag` wrapper is created to achieve this, e.g.,
# applying indices = indices.contiguous().
# The backward functions apply a check that these input tensors are contiguous.

- func: embedding_bag(Tensor weight, Tensor indices, Tensor offsets, bool scale_grad_by_freq=False, int mode=0, bool sparse=False, Tensor? per_sample_weights=None) -> (Tensor, Tensor, Tensor, Tensor)

- func: _embedding_bag(Tensor weight, Tensor indices, Tensor offsets, bool scale_grad_by_freq=False, int mode=0, bool sparse=False, Tensor? per_sample_weights=None) -> (Tensor, Tensor, Tensor, Tensor)
  dispatch:
    CPU: _embedding_bag_cpu
    CUDA: _embedding_bag_cuda

- func: _embedding_bag_backward(Tensor grad, Tensor indices, Tensor offsets, Tensor offset2bag, Tensor bag_size, Tensor maximum_indices, int num_weights, bool scale_grad_by_freq, int mode, bool sparse, Tensor? per_sample_weights) -> Tensor

- func: _embedding_bag_sparse_backward(Tensor grad, Tensor indices, Tensor offsets, Tensor offset2bag, Tensor bag_size, int num_weights, bool scale_grad_by_freq, int mode, Tensor? per_sample_weights) -> Tensor

- func: _embedding_bag_dense_backward(Tensor grad, Tensor indices, Tensor offsets, Tensor offset2bag, Tensor bag_size, Tensor maximum_indices, int num_weights, bool scale_grad_by_freq, int mode, Tensor? per_sample_weights) -> Tensor
  dispatch:
    CPU: _embedding_bag_dense_backward_cpu
    CUDA: _embedding_bag_dense_backward_cuda

- func: _embedding_bag_per_sample_weights_backward(Tensor grad, Tensor weight, Tensor indices, Tensor offsets, Tensor offset2bag, int mode) -> Tensor
  use_c10_dispatcher: full
  dispatch:
    CPU: _embedding_bag_per_sample_weights_backward_cpu
    CUDA: _embedding_bag_per_sample_weights_backward_cuda

- func: empty.names(int[] size, *, Dimname[]? names, ScalarType? dtype=None, Layout? layout=None, Device? device=None, bool? pin_memory=None, MemoryFormat? memory_format=None) -> Tensor
  device_guard: False

- func: empty.memory_format(int[] size, *, ScalarType? dtype=None, Layout? layout=None, Device? device=None, bool? pin_memory=None, MemoryFormat? memory_format=None) -> Tensor
  dispatch:
    CPU: empty_cpu
    CUDA: empty_cuda
    MkldnnCPU: empty_mkldnn
    SparseCPU: empty_sparse
    SparseCUDA: empty_sparse

- func: new_empty(Tensor self, int[] size, *, ScalarType? dtype=None, Layout? layout=None, Device? device=None, bool? pin_memory=None) -> Tensor
  variants: method

- func: new_full(Tensor self, int[] size, Scalar fill_value, *, ScalarType? dtype=None, Layout? layout=None, Device? device=None, bool? pin_memory=None) -> Tensor
  variants: method

- func: _empty_affine_quantized(int[] size, *, ScalarType? dtype=None, Layout? layout=None, Device? device=None, bool? pin_memory=None, float scale=1, int zero_point=0, MemoryFormat? memory_format=contiguous_format) -> Tensor
  dispatch:
    QuantizedCPU: empty_affine_quantized_cpu

- func: _empty_per_channel_affine_quantized_like(Tensor self, Tensor zero_points, int[] size, int[] axis, *, ScalarType? dtype=None, Layout? layout=None, Device? device=None, bool? pin_memory=None, MemoryFormat? memory_format=contiguous_format) -> Tensor
  dispatch:
    QuantizedCPU: empty_per_channel_affine_quantized_cpu

- func: resize_(Tensor(a!) self, int[] size) -> Tensor(a!)
  use_c10_dispatcher: unboxed_only
  supports_named_tensor: True
  variants: method
  device_guard: False
  dispatch:
    CPU: resize_cpu_
    CUDA: resize_cuda_

- func: empty.out(int[] size, *, MemoryFormat? memory_format=None, Tensor(a!) out) -> Tensor(a!)
  device_guard: False

- func: empty_like(Tensor self) -> Tensor
  use_c10_dispatcher: full
  device_guard: False
  supports_named_tensor: True

- func: empty_like.dtype(Tensor self, *, ScalarType dtype, Layout layout, Device device, bool pin_memory=False, MemoryFormat? memory_format=contiguous_format) -> Tensor
  device_guard: False
  supports_named_tensor: True

- func: empty_strided(int[] size, int[] stride, *, ScalarType? dtype=None, Layout? layout=None, Device? device=None, bool? pin_memory=None) -> Tensor
  dispatch:
    CPU: empty_strided_cpu
    CUDA: empty_strided_cuda

- func: erf(Tensor self) -> Tensor
  use_c10_dispatcher: full
  supports_named_tensor: True
  variants: function, method

- func: erf_(Tensor(a!) self) -> Tensor(a!)
  use_c10_dispatcher: unboxed_only
  supports_named_tensor: True
  variants: function, method
  dispatch:
    CPU: _erf__cpu
    CUDA: _erf__cuda

- func: erf.out(Tensor self, *, Tensor(a!) out) -> Tensor(a!)
  supports_named_tensor: True
  dispatch:
    CPU: _erf_out_cpu
    CUDA: _erf_out_cuda

- func: erfc(Tensor self) -> Tensor
  use_c10_dispatcher: full
  supports_named_tensor: True
  variants: function, method

- func: erfc_(Tensor(a!) self) -> Tensor(a!)
  use_c10_dispatcher: unboxed_only
  supports_named_tensor: True
  variants: function, method
  dispatch:
    CPU: _erfc__cpu
    CUDA: _erfc__cuda

- func: erfc.out(Tensor self, *, Tensor(a!) out) -> Tensor(a!)
  supports_named_tensor: True
  dispatch:
    CPU: _erfc_out_cpu
    CUDA: _erfc_out_cuda

- func: exp(Tensor self) -> Tensor
  use_c10_dispatcher: full
  supports_named_tensor: True
  variants: function, method

- func: exp_(Tensor(a!) self) -> Tensor(a!)
  use_c10_dispatcher: unboxed_only
  supports_named_tensor: True
  variants: function, method
  dispatch:
    CPU: _exp__cpu
    CUDA: _exp__cuda

- func: exp.out(Tensor self, *, Tensor(a!) out) -> Tensor(a!)
  supports_named_tensor: True
  dispatch:
    CPU: _exp_out_cpu
    CUDA: _exp_out_cuda

- func: expm1(Tensor self) -> Tensor
  use_c10_dispatcher: full
  supports_named_tensor: True
  variants: function, method

- func: expm1_(Tensor(a!) self) -> Tensor(a!)
  use_c10_dispatcher: unboxed_only
  supports_named_tensor: True
  variants: function, method
  dispatch:
    CPU: _expm1__cpu
    CUDA: _expm1__cuda

- func: expm1.out(Tensor self, *, Tensor(a!) out) -> Tensor(a!)
  supports_named_tensor: True
  dispatch:
    CPU: _expm1_out_cpu
    CUDA: _expm1_out_cuda

- func: expand(Tensor(a) self, int[] size, *, bool implicit=False) -> Tensor(a)
  use_c10_dispatcher: unboxed_only
  variants: method  # This is method-only to match the previous tensor API. In the future we could make this a function too.
  device_guard: False
  supports_named_tensor: True

- func: expand_as(Tensor self, Tensor other) -> Tensor
  use_c10_dispatcher: full
  variants: method  # This is method-only to match the previous tensor API. In the future we could make this a function too.
  device_guard: False

- func: eye(int n, *, ScalarType? dtype=None, Layout? layout=None, Device? device=None, bool? pin_memory=None) -> Tensor

- func: eye.m(int n, int m, *, ScalarType? dtype=None, Layout? layout=None, Device? device=None, bool? pin_memory=None) -> Tensor

- func: eye.out(int n, *, Tensor(a!) out) -> Tensor(a!)
  dispatch:
    CPU: eye_out_cpu
    CUDA: eye_out_cuda

- func: eye.m_out(int n, int m, *, Tensor(a!) out) -> Tensor(a!)
  dispatch:
    CPU: eye_out_cpu
    CUDA: eye_out_cuda

- func: flatten.using_ints(Tensor self, int start_dim=0, int end_dim=-1) -> Tensor
  use_c10_dispatcher: full
  variants: function, method
  supports_named_tensor: True

- func: flatten.named_out_dim(Tensor self, int start_dim, int end_dim, Dimname out_dim) -> Tensor
  variants: function, method
  supports_named_tensor: True

- func: flatten.using_names(Tensor self, Dimname start_dim, Dimname end_dim, Dimname out_dim) -> Tensor
  variants: function, method
  supports_named_tensor: True

- func: flatten.DimnameList(Tensor self, DimnameList dims, Dimname out_dim) -> Tensor
  variants: function, method
  supports_named_tensor: True

- func: fill_.Scalar(Tensor(a!) self, Scalar value) -> Tensor(a!)
  use_c10_dispatcher: unboxed_only
  supports_named_tensor: True
  variants: function, method

- func: fill_.Tensor(Tensor(a!) self, Tensor value) -> Tensor(a!)
  use_c10_dispatcher: unboxed_only
  supports_named_tensor: True
  variants: function, method

- func: floor(Tensor self) -> Tensor
  use_c10_dispatcher: full
  supports_named_tensor: True
  variants: function, method

- func: floor_(Tensor(a!) self) -> Tensor(a!)
  use_c10_dispatcher: unboxed_only
  supports_named_tensor: True
  variants: function, method

- func: floor.out(Tensor self, *, Tensor(a!) out) -> Tensor(a!)
  supports_named_tensor: True
  dispatch:
    CPU: floor_out
    CUDA: floor_out

- func: frac(Tensor self) -> Tensor
  use_c10_dispatcher: full
  supports_named_tensor: True
  variants: function, method

- func: frac_(Tensor(a!) self) -> Tensor(a!)
  use_c10_dispatcher: unboxed_only
  supports_named_tensor: True
  variants: function, method
  dispatch:
    CPU: _frac__cpu
    CUDA: _frac__cuda

- func: frac.out(Tensor self, *, Tensor(a!) out) -> Tensor(a!)
  supports_named_tensor: True
  dispatch:
    CPU: _frac_out_cpu
    CUDA: _frac_out_cuda

- func: full.names(int[] size, Scalar fill_value, *, Dimname[]? names, ScalarType? dtype=None, Layout? layout=None, Device? device=None, bool? pin_memory=None) -> Tensor
  device_guard: False

- func: full(int[] size, Scalar fill_value, *, ScalarType? dtype=None, Layout? layout=None, Device? device=None, bool? pin_memory=None) -> Tensor

- func: full.out(int[] size, Scalar fill_value, *, Tensor(a!) out) -> Tensor(a!)

- func: full_like(Tensor self, Scalar fill_value) -> Tensor
  use_c10_dispatcher: full

- func: full_like.dtype(Tensor self, Scalar fill_value, *, ScalarType dtype, Layout layout, Device device, bool pin_memory=False) -> Tensor

- func: from_file(str filename, bool? shared=None, int? size=0, *, ScalarType? dtype=None, Layout? layout=None, Device? device=None, bool? pin_memory=None) -> Tensor
  dispatch:
    CPU: from_file

# NOTE [ grid_sampler Native Functions ]
# `grid_sampler` does all the shape checking and then dispatches to one of
# `cudnn_grid_sampler`, `grid_sampler_2d`, or `grid_sampler_3d`, each of which
# has the corresponding backward defined as native functions as well. Therefore,
# in these functions and their backwards, no more shape checking is done.
#
# Additionally, arguments `padding_mode` and `interpolation_mode` are cast to
# enums defined in `native/GridSampler.h`. `cudnn_grid_sampler` doesn't take in
# `interpolation_mode` because it only supports Bilinear interpolation mode.
# Nor does it take in `align_corners` because it only supports the mode
# `align_corners = True`.
- func: grid_sampler(Tensor input, Tensor grid, int interpolation_mode, int padding_mode, bool align_corners) -> Tensor
  use_c10_dispatcher: full

- func: grid_sampler_2d(Tensor input, Tensor grid, int interpolation_mode, int padding_mode, bool align_corners) -> Tensor
  use_c10_dispatcher: full
  dispatch:
    CPU: grid_sampler_2d_cpu
    CUDA: grid_sampler_2d_cuda

- func: grid_sampler_2d_backward(Tensor grad_output, Tensor input, Tensor grid, int interpolation_mode, int padding_mode, bool align_corners) -> (Tensor, Tensor)
  use_c10_dispatcher: unboxed_only
  dispatch:
    CPU: grid_sampler_2d_backward_cpu
    CUDA: grid_sampler_2d_backward_cuda

- func: grid_sampler_3d(Tensor input, Tensor grid, int interpolation_mode, int padding_mode, bool align_corners) -> Tensor
  use_c10_dispatcher: full
  dispatch:
    CPU: grid_sampler_3d_cpu
    CUDA: grid_sampler_3d_cuda

- func: grid_sampler_3d_backward(Tensor grad_output, Tensor input, Tensor grid, int interpolation_mode, int padding_mode, bool align_corners) -> (Tensor, Tensor)
  use_c10_dispatcher: unboxed_only
  dispatch:
    CPU: grid_sampler_3d_backward_cpu
    CUDA: grid_sampler_3d_backward_cuda

- func: hann_window(int window_length, *, ScalarType? dtype=None, Layout? layout=None, Device? device=None, bool? pin_memory=None) -> Tensor

- func: hann_window.periodic(int window_length, bool periodic, *, ScalarType? dtype=None, Layout? layout=None, Device? device=None, bool? pin_memory=None) -> Tensor

- func: hamming_window(int window_length, *, ScalarType? dtype=None, Layout? layout=None, Device? device=None, bool? pin_memory=None) -> Tensor

- func: hamming_window.periodic(int window_length, bool periodic, *, ScalarType? dtype=None, Layout? layout=None, Device? device=None, bool? pin_memory=None) -> Tensor

- func: hamming_window.periodic_alpha(int window_length, bool periodic, float alpha, *, ScalarType? dtype=None, Layout? layout=None, Device? device=None, bool? pin_memory=None) -> Tensor

- func: hamming_window.periodic_alpha_beta(int window_length, bool periodic, float alpha, float beta, *, ScalarType? dtype=None, Layout? layout=None, Device? device=None, bool? pin_memory=None) -> Tensor

- func: hinge_embedding_loss(Tensor self, Tensor target, float margin=1.0, int reduction=Mean) -> Tensor
  use_c10_dispatcher: full

- func: ger(Tensor self, Tensor vec2) -> Tensor
  use_c10_dispatcher: full
  variants: function, method
  dispatch:
    CPU: legacy::cpu::_th_ger
    CUDA: legacy::cuda::_th_ger

- func: ger.out(Tensor self, Tensor vec2, *, Tensor(a!) out) -> Tensor(a!)
  dispatch:
    CPU: legacy::cpu::_th_ger_out
    CUDA: legacy::cuda::_th_ger_out

- func: group_norm(Tensor input, int num_groups, Tensor? weight=None, Tensor? bias=None, float eps=1e-05, bool cudnn_enabled=True) -> Tensor

# FFT

- func: fft(Tensor self, int signal_ndim, bool normalized=False) -> Tensor
  use_c10_dispatcher: full
  variants: function, method

- func: ifft(Tensor self, int signal_ndim, bool normalized=False) -> Tensor
  use_c10_dispatcher: full
  variants: function, method

- func: rfft(Tensor self, int signal_ndim, bool normalized=False, bool onesided=True) -> Tensor
  use_c10_dispatcher: full
  variants: function, method

- func: irfft(Tensor self, int signal_ndim, bool normalized=False, bool onesided=True, int[] signal_sizes=[]) -> Tensor
  use_c10_dispatcher: unboxed_only
  variants: function, method

- func: _fft_with_size(Tensor self, int signal_ndim, bool complex_input, bool complex_output, bool inverse, int[] checked_signal_sizes, bool normalized, bool onesided, int[] output_sizes) -> Tensor
  use_c10_dispatcher: unboxed_only
  variants: function
  dispatch:
    CPU: _fft_mkl
    CUDA: _fft_cufft

- func: _cufft_get_plan_cache_size(int device_index) -> int
  use_c10_dispatcher: full

- func: _cufft_get_plan_cache_max_size(int device_index) -> int
  use_c10_dispatcher: full

- func: _cufft_set_plan_cache_max_size(int device_index, int max_size) -> void

- func: _cufft_clear_plan_cache(int device_index) -> void

- func: index.Tensor(Tensor self, Tensor?[] indices) -> Tensor
  variants: function, method
  # NB: This function is special-cased in tools/autograd/gen_variable_type.py

- func: index_copy_(Tensor(a!) self, int dim, Tensor index, Tensor source) -> Tensor(a!)
  use_c10_dispatcher: unboxed_only
  variants: method

- func: index_copy(Tensor self, int dim, Tensor index, Tensor source) -> Tensor
  use_c10_dispatcher: full
  variants: function, method

- func: index_put_(Tensor(a!) self, Tensor?[] indices, Tensor values, bool accumulate=False) -> Tensor(a!)
  variants: function, method

- func: index_put(Tensor self, Tensor?[] indices, Tensor values, bool accumulate=False) -> Tensor
  variants: function, method

- func: _index_put_impl_(Tensor(a!) self, Tensor?[] indices, Tensor values, bool accumulate=False, bool unsafe=False) -> Tensor(a!)
  variants: function

- func: instance_norm(Tensor input, Tensor? weight, Tensor? bias, Tensor? running_mean, Tensor? running_var, bool use_input_stats, float momentum, float eps, bool cudnn_enabled) -> Tensor
  variants: function

- func: inverse(Tensor self) -> Tensor
  use_c10_dispatcher: full
  variants: function, method

- func: inverse.out(Tensor self, *, Tensor(a!) out) -> Tensor(a!)

- func: _inverse_helper(Tensor self) -> Tensor
  use_c10_dispatcher: full
  variants: function
  dispatch:
    CPU: _inverse_helper_cpu
    CUDA: _inverse_helper_cuda

- func: isclose(Tensor self, Tensor other, float rtol=1e-05, float atol=1e-08, bool equal_nan=False) -> Tensor
  use_c10_dispatcher: full
  variants: function, method

- func: isnan(Tensor self) -> Tensor
  use_c10_dispatcher: full
  variants: function
  device_guard: False

- func: is_distributed(Tensor self) -> bool
  use_c10_dispatcher: full
  variants: function, method
  device_guard: False

- func: is_floating_point(Tensor self) -> bool
  use_c10_dispatcher: full
  variants: function, method
  device_guard: False
  supports_named_tensor: True

- func: is_complex(Tensor self) -> bool
  use_c10_dispatcher: full
  variants: function, method
  device_guard: False
  supports_named_tensor: True

- func: is_nonzero(Tensor self) -> bool
  use_c10_dispatcher: full
  variants: function, method
  device_guard: False
  supports_named_tensor: True

- func: is_same_size(Tensor self, Tensor other) -> bool
  use_c10_dispatcher: full
  variants: function, method
  device_guard: False
  supports_named_tensor: True

- func: is_signed(Tensor self) -> bool
  use_c10_dispatcher: full
  variants: function, method
  device_guard: False
  supports_named_tensor: True

- func: kl_div(Tensor self, Tensor target, int reduction=Mean) -> Tensor
  use_c10_dispatcher: full

- func: kl_div_backward(Tensor grad_output, Tensor self, Tensor target, int reduction=Mean) -> Tensor
  use_c10_dispatcher: full
  dispatch:
    CPU: kl_div_backward_cpu
    CUDA: kl_div_backward_cuda

- func: kthvalue(Tensor self, int k, int dim=-1, bool keepdim=False) -> (Tensor values, Tensor indices)
  use_c10_dispatcher: unboxed_only
  variants: function, method

- func: kthvalue.values(Tensor self, int k, int dim=-1, bool keepdim=False, *, Tensor(a!) values, Tensor(b!) indices) -> (Tensor(a!) values, Tensor(b!) indices)
  dispatch:
    CPU: kthvalue_out_cpu
    CUDA: kthvalue_out_cuda

- func: layer_norm(Tensor input, int[] normalized_shape, Tensor? weight=None, Tensor? bias=None, float eps=1e-05, bool cudnn_enable=True) -> Tensor

- func: native_layer_norm(Tensor input, Tensor? weight, Tensor? bias, int M, int N, float eps) -> (Tensor, Tensor, Tensor)
  dispatch:
    CPU: layer_norm_cpu

- func: native_layer_norm_backward(Tensor grad_out, Tensor input, Tensor mean, Tensor rstd, Tensor? weight, int M, int N, bool[3] output_mask) -> (Tensor, Tensor, Tensor)
  dispatch:
    CPU: layer_norm_backward_cpu

- func: native_layer_norm_double_backward(Tensor? ggI, Tensor? ggW, Tensor? ggb, Tensor gO, Tensor input, Tensor mean, Tensor rstd, Tensor? weight, int M, int N, bool[3] output_mask) -> (Tensor, Tensor, Tensor)
  dispatch:
    CPU: layer_norm_double_backward_cpu

- func: linear(Tensor input, Tensor weight, Tensor? bias=None) -> Tensor
  python_module: nn

- func: mkldnn_linear(Tensor input, Tensor weight, Tensor? bias=None) -> Tensor
  python_module: nn
  dispatch:
    MkldnnCPU: mkldnn_linear

- func: fbgemm_linear_int8_weight_fp32_activation(Tensor input, Tensor weight, Tensor packed, Tensor col_offsets, Scalar weight_scale, Scalar weight_zero_point, Tensor bias) -> Tensor
  use_c10_dispatcher: unboxed_only

- func: fbgemm_linear_int8_weight(Tensor input, Tensor weight, Tensor packed, Tensor col_offsets, Scalar weight_scale, Scalar weight_zero_point, Tensor bias) -> Tensor
  use_c10_dispatcher: full

- func: fbgemm_linear_quantize_weight(Tensor input) -> (Tensor, Tensor, float, int)
  use_c10_dispatcher: unboxed_only

- func: fbgemm_pack_gemm_matrix_fp16(Tensor input) -> Tensor
  use_c10_dispatcher: full

- func: fbgemm_linear_fp16_weight_fp32_activation(Tensor input, Tensor packed_weight, Tensor bias) -> Tensor
  use_c10_dispatcher: unboxed_only

- func: fbgemm_linear_fp16_weight(Tensor input, Tensor packed_weight, Tensor bias) -> Tensor
  use_c10_dispatcher: full

- func: fbgemm_pack_quantized_matrix(Tensor input) -> Tensor
  use_c10_dispatcher: full

- func: fbgemm_pack_quantized_matrix.KN(Tensor input, int K, int N) -> Tensor
  use_c10_dispatcher: full

- func: fbgemm_is_cpu_supported() -> bool
  use_c10_dispatcher: full

- func: linspace(Scalar start, Scalar end, int steps=100, *, ScalarType? dtype=None, Layout? layout=None, Device? device=None, bool? pin_memory=None) -> Tensor

- func: linspace.out(Scalar start, Scalar end, int steps=100, *, Tensor(a!) out) -> Tensor(a!)
  dispatch:
    CPU: linspace_cpu_out
    CUDA: linspace_cuda_out

- func: log(Tensor self) -> Tensor
  use_c10_dispatcher: full
  supports_named_tensor: True
  variants: function, method

- func: log_(Tensor(a!) self) -> Tensor(a!)
  use_c10_dispatcher: unboxed_only
  supports_named_tensor: True
  variants: function, method
  dispatch:
    CPU: _log__cpu
    CUDA: _log__cuda

- func: log.out(Tensor self, *, Tensor(a!) out) -> Tensor(a!)
  supports_named_tensor: True
  dispatch:
    CPU: _log_out_cpu
    CUDA: _log_out_cuda

- func: log10(Tensor self) -> Tensor
  use_c10_dispatcher: full
  supports_named_tensor: True
  variants: function, method

- func: log10_(Tensor(a!) self) -> Tensor(a!)
  use_c10_dispatcher: unboxed_only
  supports_named_tensor: True
  variants: function, method
  dispatch:
    CPU: _log10__cpu
    CUDA: _log10__cuda

- func: log10.out(Tensor self, *, Tensor(a!) out) -> Tensor(a!)
  supports_named_tensor: True
  dispatch:
    CPU: _log10_out_cpu
    CUDA: _log10_out_cuda

- func: log1p(Tensor self) -> Tensor
  use_c10_dispatcher: full
  supports_named_tensor: True
  variants: function, method

- func: log1p_(Tensor(a!) self) -> Tensor(a!)
  use_c10_dispatcher: unboxed_only
  supports_named_tensor: True
  variants: function, method
  dispatch:
    CPU: _log1p__cpu
    CUDA: _log1p__cuda
    SparseCPU: log1p_sparse_
    SparseCUDA: log1p_sparse_

- func: log1p.out(Tensor self, *, Tensor(a!) out) -> Tensor(a!)
  supports_named_tensor: True
  dispatch:
    CPU: _log1p_out_cpu
    CUDA: _log1p_out_cuda
    SparseCPU: log1p_out_sparse
    SparseCUDA: log1p_out_sparse

- func: log2(Tensor self) -> Tensor
  use_c10_dispatcher: full
  supports_named_tensor: True
  variants: function, method

- func: log2_(Tensor(a!) self) -> Tensor(a!)
  use_c10_dispatcher: unboxed_only
  supports_named_tensor: True
  variants: function, method
  dispatch:
    CPU: _log2__cpu
    CUDA: _log2__cuda

- func: log2.out(Tensor self, *, Tensor(a!) out) -> Tensor(a!)
  supports_named_tensor: True
  dispatch:
    CPU: _log2_out_cpu
    CUDA: _log2_out_cuda

- func: logdet(Tensor self) -> Tensor
  use_c10_dispatcher: full
  variants: function, method

- func: logspace(Scalar start, Scalar end, int steps=100, float base=10.0, *, ScalarType? dtype=None, Layout? layout=None, Device? device=None, bool? pin_memory=None) -> Tensor

- func: logspace.out(Scalar start, Scalar end, int steps=100, float base=10.0, *, Tensor(a!) out) -> Tensor(a!)
  dispatch:
    CPU: logspace_cpu_out
    CUDA: logspace_cuda_out

# log_softmax allows positional dtype, unlike most operators, because kwonly is BC-breaking when loading jit models.
- func: log_softmax(Tensor self, int dim, ScalarType? dtype=None) -> Tensor
  variants: function, method
  supports_named_tensor: True

- func: log_softmax(Tensor self, Dimname dim, *, ScalarType? dtype=None) -> Tensor
  variants: function, method
  supports_named_tensor: True

- func: _log_softmax(Tensor self, int dim, bool half_to_float) -> Tensor
  use_c10_dispatcher: full
  dispatch:
    CPU: log_softmax_cpu
    CUDA: log_softmax_cuda
  supports_named_tensor: True

- func: _log_softmax_backward_data(Tensor grad_output, Tensor output, int dim, Tensor self) -> Tensor
  use_c10_dispatcher: full
  dispatch:
    CPU: log_softmax_backward_cpu
    CUDA: log_softmax_backward_cuda

- func: logsumexp(Tensor self, int[1] dim, bool keepdim=False) -> Tensor
  use_c10_dispatcher: unboxed_only
  variants: function, method

- func: logsumexp.out(Tensor self, int[1] dim, bool keepdim=False, *, Tensor(a!) out) -> Tensor(a!)

- func: logsumexp.names(Tensor self, Dimname[1] dim, bool keepdim=False) -> Tensor
  variants: function, method

- func: logsumexp.names_out(Tensor self, Dimname[1] dim, bool keepdim=False, *, Tensor(a!) out) -> Tensor(a!)

- func: margin_ranking_loss(Tensor input1, Tensor input2, Tensor target, float margin=0.0, int reduction=Mean) -> Tensor
  use_c10_dispatcher: full

- func: matmul(Tensor self, Tensor other) -> Tensor
  use_c10_dispatcher: full
  variants: function, method
  supports_named_tensor: True

- func: matmul.out(Tensor self, Tensor other, *, Tensor(a!) out) -> Tensor(a!)
  supports_named_tensor: True

- func: matrix_rank.tol(Tensor self, float tol, bool symmetric=False) -> Tensor
  use_c10_dispatcher: full

- func: matrix_rank(Tensor self, bool symmetric=False) -> Tensor
  use_c10_dispatcher: full

- func: matrix_power(Tensor self, int n) -> Tensor
  use_c10_dispatcher: full
  variants: function, method

- func: max.dim(Tensor self, int dim, bool keepdim=False) -> (Tensor values, Tensor indices)
  use_c10_dispatcher: unboxed_only
  variants: function, method

- func: max.dim_max(Tensor self, int dim, bool keepdim=False, *, Tensor(a!) max, Tensor(b!) max_values) -> (Tensor(a!) values, Tensor(b!) indices)

- func: max_values(Tensor self, int[1] dim, bool keepdim=False) -> Tensor
  use_c10_dispatcher: unboxed_only
  variants: function, method

- func: max.names_dim(Tensor self, Dimname dim, bool keepdim=False) -> (Tensor values, Tensor indices)
  variants: function, method

- func: max.names_dim_max(Tensor self, Dimname dim, bool keepdim=False, *, Tensor(a!) max, Tensor(b!) max_values) -> (Tensor(a!) values, Tensor(b!) indices)

- func: max_values.names(Tensor self, Dimname[1] dim, bool keepdim=False) -> Tensor
  variants: function, method

# Return: (Tensor output, Tensor indices)
- func: max_pool1d_with_indices(Tensor self, int[1] kernel_size, int[1] stride=[], int[1] padding=0, int[1] dilation=1, bool ceil_mode=False) -> (Tensor, Tensor)
  use_c10_dispatcher: unboxed_only

- func: max_pool1d(Tensor self, int[1] kernel_size, int[1] stride=[], int[1] padding=0, int[1] dilation=1, bool ceil_mode=False) -> Tensor
  use_c10_dispatcher: unboxed_only

- func: max_pool2d(Tensor self, int[2] kernel_size, int[2] stride=[], int[2] padding=0, int[2] dilation=1, bool ceil_mode=False) -> Tensor
  use_c10_dispatcher: unboxed_only

- func: mkldnn_max_pool2d(Tensor self, int[2] kernel_size, int[2] stride=[], int[2] padding=0, int[2] dilation=1, bool ceil_mode=False) -> Tensor
  use_c10_dispatcher: unboxed_only
  requires_tensor: True
  dispatch:
    MkldnnCPU: mkldnn_max_pool2d

- func: quantized_max_pool2d(Tensor self, int[2] kernel_size, int[2] stride=[], int[2] padding=0, int[2] dilation=1) -> Tensor
  use_c10_dispatcher: unboxed_only
  requires_tensor: True
  dispatch:
    QuantizedCPU: quantized_max_pool2d

- func: max_pool3d(Tensor self, int[3] kernel_size, int[3] stride=[], int[3] padding=0, int[3] dilation=1, bool ceil_mode=False) -> Tensor
  use_c10_dispatcher: unboxed_only

- func: mean(Tensor self, *, ScalarType? dtype=None) -> Tensor
  variants: function, method
  supports_named_tensor: True

- func: mean.dim(Tensor self, int[1] dim, bool keepdim=False, *, ScalarType? dtype=None) -> Tensor
  variants: function, method
  supports_named_tensor: True

- func: mean.out(Tensor self, int[1] dim, bool keepdim=False, *, ScalarType? dtype=None, Tensor(a!) out) -> Tensor(a!)
  supports_named_tensor: True

- func: mean.names_dim(Tensor self, Dimname[1] dim, bool keepdim=False, *, ScalarType? dtype=None) -> Tensor
  variants: function, method
  supports_named_tensor: True

- func: mean.names_out(Tensor self, Dimname[1] dim, bool keepdim=False, *, ScalarType? dtype=None, Tensor(a!) out) -> Tensor(a!)
  supports_named_tensor: True

- func: median.dim(Tensor self, int dim, bool keepdim=False) -> (Tensor values, Tensor indices)
  use_c10_dispatcher: unboxed_only
  variants: function, method

- func: median.dim_values(Tensor self, int dim, bool keepdim=False, *, Tensor(a!) values, Tensor(b!) indices) -> (Tensor(a!) values, Tensor(b!) indices)

- func: median.names_dim(Tensor self, Dimname dim, bool keepdim=False) -> (Tensor values, Tensor indices)
  variants: function, method

- func: median.names_dim_values(Tensor self, Dimname dim, bool keepdim=False, *, Tensor(a!) values, Tensor(b!) indices) -> (Tensor(a!) values, Tensor(b!) indices)

- func: min.dim(Tensor self, int dim, bool keepdim=False) -> (Tensor values, Tensor indices)
  use_c10_dispatcher: unboxed_only
  variants: function, method

- func: min.dim_min(Tensor self, int dim, bool keepdim=False, *, Tensor(a!) min, Tensor(b!) min_indices) -> (Tensor(a!) values, Tensor(b!) indices)

- func: min_values(Tensor self, int[1] dim, bool keepdim=False) -> Tensor
  use_c10_dispatcher: unboxed_only
  variants: function, method

- func: min.names_dim(Tensor self, Dimname dim, bool keepdim=False) -> (Tensor values, Tensor indices)
  variants: function, method

- func: min.names_dim_min(Tensor self, Dimname dim, bool keepdim=False, *, Tensor(a!) min, Tensor(b!) min_indices) -> (Tensor(a!) values, Tensor(b!) indices)

- func: min_values.names(Tensor self, Dimname[1] dim, bool keepdim=False) -> Tensor
  variants: function, method

- func: mkldnn_convolution(Tensor self, Tensor weight, Tensor? bias, int[] padding, int[] stride, int[] dilation, int groups) -> Tensor

- func: mkldnn_convolution_backward_input(int[] self_size, Tensor grad_output, Tensor weight, int[] padding, int[] stride, int[] dilation, int groups, bool bias_defined) -> Tensor
  use_c10_dispatcher: unboxed_only

- func: mkldnn_convolution_backward_weights(int[] weight_size, Tensor grad_output, Tensor self, int[] padding, int[] stride, int[] dilation, int groups, bool bias_defined) -> (Tensor, Tensor)
  use_c10_dispatcher: unboxed_only

- func: mkldnn_convolution_backward(Tensor self, Tensor grad_output, Tensor weight, int[] padding, int[] stride, int[] dilation, int groups, bool[3] output_mask) -> (Tensor, Tensor, Tensor)
  use_c10_dispatcher: unboxed_only

- func: miopen_batch_norm(Tensor input, Tensor weight, Tensor? bias, Tensor? running_mean, Tensor? running_var, bool training, float exponential_average_factor, float epsilon) -> (Tensor, Tensor, Tensor)
  dispatch:
    CUDA: miopen_batch_norm

- func: miopen_batch_norm_backward(Tensor input, Tensor grad_output, Tensor weight, Tensor? running_mean, Tensor? running_var, Tensor? save_mean, Tensor? save_var, float epsilon) -> (Tensor, Tensor, Tensor)
  dispatch:
    CUDA: miopen_batch_norm_backward

- func: miopen_convolution(Tensor self, Tensor weight, Tensor? bias, int[] padding, int[] stride, int[] dilation, int groups, bool benchmark, bool deterministic) -> Tensor
  dispatch:
    CUDA: miopen_convolution

- func: miopen_convolution_backward_input(int[] self_size, Tensor grad_output, Tensor weight, int[] padding, int[] stride, int[] dilation, int groups, bool benchmark, bool deterministic) -> Tensor
  use_c10_dispatcher: unboxed_only
  dispatch:
    CUDA: miopen_convolution_backward_input

- func: miopen_convolution_backward(Tensor self, Tensor grad_output, Tensor weight, int[] padding, int[] stride, int[] dilation, int groups, bool benchmark, bool deterministic, bool[3] output_mask) -> (Tensor, Tensor, Tensor)
  use_c10_dispatcher: unboxed_only
  dispatch:
    CUDA: miopen_convolution_backward

- func: miopen_convolution_backward_bias(Tensor grad_output) -> Tensor
  use_c10_dispatcher: full
  dispatch:
    CUDA: miopen_convolution_backward_bias

- func: miopen_convolution_backward_weight(int[] weight_size, Tensor grad_output, Tensor self, int[] padding, int[] stride, int[] dilation, int groups, bool benchmark, bool deterministic) -> Tensor
  use_c10_dispatcher: unboxed_only
  dispatch:
    CUDA: miopen_convolution_backward_weight

- func: miopen_convolution_transpose(Tensor self, Tensor weight, Tensor? bias, int[] padding, int[] output_padding, int[] stride, int[] dilation, int groups, bool benchmark, bool deterministic) -> Tensor
  dispatch:
    CUDA: miopen_convolution_transpose

# NB: output_padding not strictly needed here, but it's helpful for the float
# backwards
- func: miopen_convolution_transpose_backward(Tensor self, Tensor grad_output, Tensor weight, int[] padding, int[] output_padding, int[] stride, int[] dilation, int groups, bool benchmark, bool deterministic, bool[3] output_mask) -> (Tensor, Tensor, Tensor)
  use_c10_dispatcher: unboxed_only
  dispatch:
    CUDA: miopen_convolution_transpose_backward

- func: miopen_convolution_transpose_backward_input(Tensor grad_output, Tensor weight, int[] padding, int[] stride, int[] dilation, int groups, bool benchmark, bool deterministic) -> Tensor
  use_c10_dispatcher: unboxed_only
  dispatch:
    CUDA: miopen_convolution_transpose_backward_input

- func: miopen_convolution_transpose_backward_weight(int[] weight_size, Tensor grad_output, Tensor self, int[] padding, int[] stride, int[] dilation, int groups, bool benchmark, bool deterministic) -> Tensor
  use_c10_dispatcher: unboxed_only
  dispatch:
    CUDA: miopen_convolution_transpose_backward_weight

- func: miopen_depthwise_convolution(Tensor self, Tensor weight, Tensor? bias, int[] padding, int[] stride, int[] dilation, int groups, bool benchmark, bool deterministic) -> Tensor
  dispatch:
    CUDA: miopen_depthwise_convolution

- func: miopen_depthwise_convolution_backward_input(int[] self_size, Tensor grad_output, Tensor weight, int[] padding, int[] stride, int[] dilation, int groups, bool benchmark, bool deterministic) -> Tensor
  use_c10_dispatcher: unboxed_only
  dispatch:
    CUDA: miopen_depthwise_convolution_backward_input

- func: miopen_depthwise_convolution_backward(Tensor self, Tensor grad_output, Tensor weight, int[] padding, int[] stride, int[] dilation, int groups, bool benchmark, bool deterministic, bool[3] output_mask) -> (Tensor, Tensor, Tensor)
  use_c10_dispatcher: unboxed_only
  dispatch:
    CUDA: miopen_depthwise_convolution_backward

- func: miopen_depthwise_convolution_backward_weight(int[] weight_size, Tensor grad_output, Tensor self, int[] padding, int[] stride, int[] dilation, int groups, bool benchmark, bool deterministic) -> Tensor
  use_c10_dispatcher: unboxed_only
  dispatch:
    CUDA: miopen_depthwise_convolution_backward_weight

- func: miopen_rnn(Tensor input, Tensor[] weight, int weight_stride0, Tensor hx, Tensor? cx, int mode, int hidden_size, int num_layers, bool batch_first, float dropout, bool train, bool bidirectional, int[] batch_sizes, Tensor? dropout_state) -> (Tensor, Tensor, Tensor, Tensor, Tensor)
  dispatch:
    CUDA: miopen_rnn

- func: miopen_rnn_backward(Tensor input, Tensor[] weight, int weight_stride0, Tensor weight_buf, Tensor hx, Tensor? cx, Tensor output, Tensor? grad_output, Tensor? grad_hy, Tensor? grad_cy, int mode, int hidden_size, int num_layers, bool batch_first, float dropout, bool train, bool bidirectional, int[] batch_sizes, Tensor? dropout_state, Tensor reserve, bool[4] output_mask) -> (Tensor, Tensor, Tensor, Tensor[])
  dispatch:
    CUDA: miopen_rnn_backward

- func: mm(Tensor self, Tensor mat2) -> Tensor
  use_c10_dispatcher: full
  variants: function, method
  dispatch:
    CPU: legacy::cpu::_th_mm
    CUDA: legacy::cuda::_th_mm
    SparseCPU: _sparse_mm
    SparseCUDA: _sparse_mm
  supports_named_tensor: True

- func: mm.out(Tensor self, Tensor mat2, *, Tensor(a!) out) -> Tensor(a!)
  dispatch:
    CPU: legacy::cpu::_th_mm_out
    CUDA: legacy::cuda::_th_mm_out
    SparseCPU: _sparse_mm_out
    SparseCUDA: _sparse_mm_out
  supports_named_tensor: True

- func: _sparse_mm(Tensor sparse, Tensor dense) -> Tensor
  use_c10_dispatcher: full

- func: mode(Tensor self, int dim=-1, bool keepdim=False) -> (Tensor values, Tensor indices)
  use_c10_dispatcher: unboxed_only
  variants: function, method

- func: mode.values(Tensor self, int dim=-1, bool keepdim=False, *, Tensor(a!) values, Tensor(b!) indices) -> (Tensor(a!) values, Tensor(b!) indices)

- func: mul.Tensor(Tensor self, Tensor other) -> Tensor
  use_c10_dispatcher: full
  variants: function, method
  dispatch:
    CPU: mul
    CUDA: mul
    SparseCPU: mul_sparse
    SparseCUDA: mul_sparse
    MkldnnCPU: mkldnn_mul
  supports_named_tensor: True

- func: mul_.Tensor(Tensor(a!) self, Tensor other) -> Tensor(a!)
  use_c10_dispatcher: unboxed_only
  variants: method
  dispatch:
    CPU: mul_
    CUDA: mul_
    SparseCPU: mul_sparse_
    SparseCUDA: mul_sparse_
    MkldnnCPU: mkldnn_mul_
  supports_named_tensor: True

- func: mul.out(Tensor self, Tensor other, *, Tensor(a!) out) -> Tensor(a!)
  dispatch:
    CPU: mul_out
    CUDA: mul_out
    SparseCPU: mul_out_sparse_cpu
    SparseCUDA: mul_out_sparse_cuda
    MkldnnCPU: mkldnn_mul_out
  supports_named_tensor: True

  # For C++ only, until we have conversion from C++ numbers to Tensor
- func: mul.Scalar(Tensor self, Scalar other) -> Tensor
  use_c10_dispatcher: full
  variants: function, method

- func: mul_.Scalar(Tensor(a!) self, Scalar other) -> Tensor(a!)
  use_c10_dispatcher: unboxed_only
  variants: method

- func: mv(Tensor self, Tensor vec) -> Tensor
  use_c10_dispatcher: full
  variants: function, method
  dispatch:
    CPU: legacy::cpu::_th_mv
    CUDA: legacy::cuda::_th_mv
  supports_named_tensor: True

- func: mv.out(Tensor self, Tensor vec, *, Tensor(a!) out) -> Tensor(a!)
  dispatch:
    CPU: legacy::cpu::_th_mv_out
    CUDA: legacy::cuda::_th_mv_out
  supports_named_tensor: True

- func: mvlgamma(Tensor self, int p) -> Tensor
  use_c10_dispatcher: full
  variants: function, method

- func: mvlgamma_(Tensor(a!) self, int p) -> Tensor(a!)
  use_c10_dispatcher: unboxed_only
  variants: method

- func: narrow_copy(Tensor self, int dim, int start, int length) -> Tensor
  use_c10_dispatcher: full
  variants: method
  dispatch:
    CPU: narrow_copy_dense
    CUDA: narrow_copy_dense
    SparseCPU: narrow_copy_sparse
    SparseCUDA: narrow_copy_sparse

- func: narrow(Tensor(a) self, int dim, int start, int length) -> Tensor(a)
  use_c10_dispatcher: unboxed_only
  variants: function, method
  device_guard: False
  supports_named_tensor: True

- func: native_batch_norm(Tensor input, Tensor? weight, Tensor? bias, Tensor? running_mean, Tensor? running_var, bool training, float momentum, float eps) -> (Tensor, Tensor, Tensor)
  dispatch:
    CPU: batch_norm_cpu
    CUDA: batch_norm_cuda
    MkldnnCPU: mkldnn_batch_norm

- func: batch_norm_stats(Tensor input, float eps) -> (Tensor, Tensor)
  use_c10_dispatcher: unboxed_only
  dispatch:
    CUDA: batch_norm_stats_cuda

- func: batch_norm_elemt(Tensor input, Tensor? weight, Tensor? bias, Tensor mean, Tensor invstd, float eps) -> Tensor
  dispatch:
    CUDA: batch_norm_elemt_cuda

# for backward compatibility
- func: batch_norm_gather_stats(Tensor input, Tensor mean, Tensor invstd, Tensor? running_mean, Tensor? running_var, float momentum, float eps, int count) -> (Tensor, Tensor)
  dispatch:
    CUDA: batch_norm_gather_stats_cuda

- func: batch_norm_gather_stats_with_counts(Tensor input, Tensor mean, Tensor invstd, Tensor? running_mean, Tensor? running_var, float momentum, float eps, int[] counts) -> (Tensor, Tensor)
  dispatch:
    CUDA: batch_norm_gather_stats_with_counts_cuda

- func: native_batch_norm_backward(Tensor grad_out, Tensor input, Tensor? weight, Tensor? running_mean, Tensor? running_var, Tensor? save_mean, Tensor? save_invstd, bool train, float eps, bool[3] output_mask) -> (Tensor, Tensor, Tensor)
  dispatch:
    CPU: batch_norm_backward_cpu
    CUDA: batch_norm_backward_cuda

- func: batch_norm_backward_reduce(Tensor grad_out, Tensor input, Tensor mean, Tensor invstd, Tensor? weight, bool input_g, bool weight_g, bool bias_g) -> (Tensor, Tensor, Tensor, Tensor)
  dispatch:
    CUDA: batch_norm_backward_reduce_cuda

- func: batch_norm_backward_elemt(Tensor grad_out, Tensor input, Tensor mean, Tensor invstd, Tensor? weight, Tensor mean_dy, Tensor mean_dy_xmu) -> Tensor
  dispatch:
    CUDA: batch_norm_backward_elemt_cuda

- func: batch_norm_update_stats(Tensor input, Tensor? running_mean, Tensor? running_var, float momentum) -> (Tensor, Tensor)
  dispatch:
    CPU: batch_norm_update_stats_cpu
    CUDA: batch_norm_update_stats_cuda

- func: _nnpack_available() -> bool
  use_c10_dispatcher: full

- func: _nnpack_spatial_convolution(Tensor input, Tensor weight, Tensor? bias, int[2] padding) -> Tensor
  variants: function

- func: _nnpack_spatial_convolution_backward(Tensor input, Tensor grad_output, Tensor weight, int[2] padding, bool[3] output_mask) -> (Tensor, Tensor, Tensor)
  use_c10_dispatcher: unboxed_only
  variants: function

- func: _nnpack_spatial_convolution_backward_input(Tensor input, Tensor grad_output, Tensor weight, int[2] padding) -> Tensor
  use_c10_dispatcher: unboxed_only
  variants: function

- func: _nnpack_spatial_convolution_backward_weight(Tensor input, int[] weightsize, Tensor grad_output, int[2] padding) -> Tensor
  use_c10_dispatcher: unboxed_only
  variants: function

- func: ones.names(int[] size, *, Dimname[]? names, ScalarType? dtype=None, Layout? layout=None, Device? device=None, bool? pin_memory=None) -> Tensor
  device_guard: False

- func: ones(int[] size, *, ScalarType? dtype=None, Layout? layout=None, Device? device=None, bool? pin_memory=None) -> Tensor

- func: ones.out(int[] size, *, Tensor(a!) out) -> Tensor(a!)

- func: ones_like(Tensor self) -> Tensor
  use_c10_dispatcher: full

- func: ones_like.dtype(Tensor self, *, ScalarType dtype, Layout layout, Device device, bool pin_memory=False) -> Tensor

- func: pairwise_distance(Tensor x1, Tensor x2, float p=2, float eps=1e-06, bool keepdim=False) -> Tensor
  use_c10_dispatcher: full

- func: cdist(Tensor x1, Tensor x2, float p=2) -> Tensor
  use_c10_dispatcher: full

- func: _cdist_backward(Tensor grad, Tensor x1, Tensor x2, float p, Tensor cdist) -> Tensor
  use_c10_dispatcher: full

- func: pdist(Tensor self, float p=2) -> Tensor
  use_c10_dispatcher: full

- func: _pdist_forward(Tensor self, float p=2) -> Tensor
  use_c10_dispatcher: full

- func: _pdist_backward(Tensor grad, Tensor self, float p, Tensor pdist) -> Tensor
  use_c10_dispatcher: full

- func: cosine_similarity(Tensor x1, Tensor x2, int dim=1, float eps=1e-08) -> Tensor
  use_c10_dispatcher: full
  variants: function

- func: permute(Tensor(a) self, int[] dims) -> Tensor(a)
  use_c10_dispatcher: unboxed_only
  variants: method  # This is method-only to match the previous tensor API. In the future we could make this a function too.

# Only exposed from C++ -- in Python,
# we expose it as an attribute `T`, not a function.
#
# I'd like to name this "T" in C++ too, but
# calling a native function "T" causes undefined
# behavior on Windows, for reasons I don't understand
# (maybe related to capital letter collation somehow...)
- func: numpy_T(Tensor(a) self) -> Tensor(a)
  use_c10_dispatcher: unboxed_only
  variants: method

- func: pixel_shuffle(Tensor self, int upscale_factor) -> Tensor
  use_c10_dispatcher: full

- func: is_pinned(Tensor self) -> bool
  use_c10_dispatcher: full
  variants: method
  supports_named_tensor: True

- func: pin_memory(Tensor self) -> Tensor
  use_c10_dispatcher: full
  variants: method

- func: pinverse(Tensor self, float rcond=1e-15) -> Tensor
  use_c10_dispatcher: full
  variants: function, method

- func: poisson_nll_loss(Tensor input, Tensor target, bool log_input, bool full, float eps, int reduction) -> Tensor
  use_c10_dispatcher: full
  variants: function

- func: scalar_tensor(Scalar s, *, ScalarType? dtype=None, Layout? layout=None, Device? device=None, bool? pin_memory=None) -> Tensor

- func: rand.names(int[] size, *, Dimname[]? names, ScalarType? dtype=None, Layout? layout=None, Device? device=None, bool? pin_memory=None) -> Tensor
  device_guard: False

- func: rand.generator_with_names(int[] size, *, Generator? generator, Dimname[]? names, ScalarType? dtype=None, Layout? layout=None, Device? device=None, bool? pin_memory=None) -> Tensor
  device_guard: False

- func: rand(int[] size, *, ScalarType? dtype=None, Layout? layout=None, Device? device=None, bool? pin_memory=None) -> Tensor

- func: rand.generator(int[] size, *, Generator? generator, ScalarType? dtype=None, Layout? layout=None, Device? device=None, bool? pin_memory=None) -> Tensor

- func: rand.out(int[] size, *, Tensor(a!) out) -> Tensor(a!)

- func: rand.generator_out(int[] size, *, Generator? generator, Tensor(a!) out) -> Tensor(a!)

- func: rand_like(Tensor self) -> Tensor
  use_c10_dispatcher: full

- func: rand_like.dtype(Tensor self, *, ScalarType dtype, Layout layout, Device device, bool pin_memory=False) -> Tensor

- func: randint(int high, int[] size, *, ScalarType? dtype=None, Layout? layout=None, Device? device=None, bool? pin_memory=None) -> Tensor

- func: randint.generator(int high, int[] size, *, Generator? generator, ScalarType? dtype=None, Layout? layout=None, Device? device=None, bool? pin_memory=None) -> Tensor

- func: randint.low(int low, int high, int[] size, *, ScalarType? dtype=None, Layout? layout=None, Device? device=None, bool? pin_memory=None) -> Tensor

- func: randint.low_generator(int low, int high, int[] size, *, Generator? generator, ScalarType? dtype=None, Layout? layout=None, Device? device=None, bool? pin_memory=None) -> Tensor

- func: randint.out(int high, int[] size, *, Tensor(a!) out) -> Tensor(a!)

- func: randint.generator_out(int high, int[] size, *, Generator? generator, Tensor(a!) out) -> Tensor(a!)

- func: randint.low_out(int low, int high, int[] size, *, Tensor(a!) out) -> Tensor(a!)

- func: randint.low_generator_out(int low, int high, int[] size, *, Generator? generator, Tensor(a!) out) -> Tensor(a!)

- func: randint_like(Tensor self, int high) -> Tensor
  use_c10_dispatcher: full

- func: randint_like.low(Tensor self, int low, int high) -> Tensor
  use_c10_dispatcher: full

- func: randint_like.dtype(Tensor self, int high, *, ScalarType dtype, Layout layout, Device device, bool pin_memory=False) -> Tensor

- func: randint_like.low_dtype(Tensor self, int low, int high, *, ScalarType dtype, Layout layout, Device device, bool pin_memory=False) -> Tensor

- func: randn(int[] size, *, ScalarType? dtype=None, Layout? layout=None, Device? device=None, bool? pin_memory=None) -> Tensor

- func: randn.generator(int[] size, *, Generator? generator, ScalarType? dtype=None, Layout? layout=None, Device? device=None, bool? pin_memory=None) -> Tensor

- func: randn.names(int[] size, *, Dimname[]? names, ScalarType? dtype=None, Layout? layout=None, Device? device=None, bool? pin_memory=None) -> Tensor
  device_guard: False

- func: randn.generator_with_names(int[] size, *, Generator? generator, Dimname[]? names, ScalarType? dtype=None, Layout? layout=None, Device? device=None, bool? pin_memory=None) -> Tensor
  device_guard: False

- func: randn.out(int[] size, *, Tensor(a!) out) -> Tensor(a!)

- func: randn.generator_out(int[] size, *, Generator? generator, Tensor(a!) out) -> Tensor(a!)

- func: randn_like(Tensor self) -> Tensor
  use_c10_dispatcher: full

- func: randn_like.dtype(Tensor self, *, ScalarType dtype, Layout layout, Device device, bool pin_memory=False) -> Tensor

- func: randperm(int n, *, ScalarType? dtype=None, Layout? layout=None, Device? device=None, bool? pin_memory=None) -> Tensor

- func: randperm.generator(int n, *, Generator? generator, ScalarType? dtype=None, Layout? layout=None, Device? device=None, bool? pin_memory=None) -> Tensor

- func: randperm.out(int n, *, Tensor(a!) out) -> Tensor(a!)

- func: randperm.generator_out(int n, *, Generator? generator, Tensor(a!) out) -> Tensor(a!)
  dispatch:
    CPU: randperm_out_cpu
    CUDA: randperm_out_cuda

- func: range.step(Scalar start, Scalar end, Scalar step=1, *, ScalarType? dtype=None, Layout? layout=None, Device? device=None, bool? pin_memory=None) -> Tensor

- func: range(Scalar start, Scalar end, *, ScalarType? dtype=None, Layout? layout=None, Device? device=None, bool? pin_memory=None) -> Tensor

- func: range.out(Scalar start, Scalar end, Scalar step=1, *, Tensor(a!) out) -> Tensor(a!)
  dispatch:
    CPU: range_cpu_out
    CUDA: range_cuda_out

- func: reciprocal(Tensor self) -> Tensor
  use_c10_dispatcher: full
  supports_named_tensor: True
  variants: function, method

- func: reciprocal_(Tensor(a!) self) -> Tensor(a!)
  use_c10_dispatcher: unboxed_only
  supports_named_tensor: True
  variants: function, method
  dispatch:
    CPU: _reciprocal__cpu
    CUDA: _reciprocal__cuda

- func: reciprocal.out(Tensor self, *, Tensor(a!) out) -> Tensor(a!)
  supports_named_tensor: True
  dispatch:
    CPU: _reciprocal_out_cpu
    CUDA: _reciprocal_out_cuda

- func: neg(Tensor self) -> Tensor
  use_c10_dispatcher: full
  supports_named_tensor: True
  variants: function, method

- func: neg_(Tensor(a!) self) -> Tensor(a!)
  use_c10_dispatcher: unboxed_only
  supports_named_tensor: True
  variants: function, method

- func: neg.out(Tensor self, *, Tensor(a!) out) -> Tensor(a!)
  supports_named_tensor: True
  dispatch:
    CPU: neg_out
    CUDA: neg_out

- func: repeat(Tensor self, int[] repeats) -> Tensor
  use_c10_dispatcher: unboxed_only
  variants: method  # This is method-only to match the previous tensor API. In the future we could make this a function too.

- func: repeat_interleave.Tensor(Tensor repeats) -> Tensor
  use_c10_dispatcher: full
  variants: function
  dispatch:
    CPU: repeat_interleave_cpu
    CUDA: repeat_interleave_cuda

- func: repeat_interleave.self_Tensor(Tensor self, Tensor repeats, int? dim=None) -> Tensor
  use_c10_dispatcher: full
  variants: function, method

- func: repeat_interleave.self_int(Tensor self, int repeats, int? dim=None) -> Tensor
  use_c10_dispatcher: full
  variants: function, method

- func: reshape(Tensor self, int[] shape) -> Tensor
  use_c10_dispatcher: unboxed_only
  variants: function, method
  device_guard: False
  supports_named_tensor: True

- func: _mkldnn_reshape(Tensor self, int[] shape) -> Tensor
  use_c10_dispatcher: unboxed_only
  device_guard: False
  requires_tensor: True
  dispatch:
    MkldnnCPU: mkldnn_reshape

- func: reshape_as(Tensor self, Tensor other) -> Tensor
  use_c10_dispatcher: full
  variants: method
  device_guard: False

- func: round(Tensor self) -> Tensor
  use_c10_dispatcher: full
  supports_named_tensor: True
  variants: function, method

- func: round_(Tensor(a!) self) -> Tensor(a!)
  use_c10_dispatcher: unboxed_only
  supports_named_tensor: True
  variants: function, method

- func: round.out(Tensor self, *, Tensor(a!) out) -> Tensor(a!)
  supports_named_tensor: True
  dispatch:
    CPU: round_out
    CUDA: round_out

- func: rrelu(Tensor self, Scalar lower=0.125, Scalar upper=0.3333333333333333, bool training=False, Generator? generator=None) -> Tensor

- func: rrelu_(Tensor(a!) self, Scalar lower=0.125, Scalar upper=0.3333333333333333, bool training=False, Generator? generator=None) -> Tensor(a!)

- func: relu(Tensor self) -> Tensor
  use_c10_dispatcher: full
  variants: function, method
  dispatch:
    CPU: relu
    CUDA: relu
    MkldnnCPU: mkldnn_relu
    QuantizedCPU: quantized_relu
  supports_named_tensor: True

- func: relu_(Tensor(a!) self) -> Tensor(a!)
  use_c10_dispatcher: unboxed_only
  supports_named_tensor: True
  variants: function, method
  dispatch:
    CPU: relu_
    CUDA: relu_
    MkldnnCPU: mkldnn_relu_
    QuantizedCPU: quantized_relu_

- func: prelu(Tensor self, Tensor weight) -> Tensor
  use_c10_dispatcher: full
  variants: function, method
  dispatch:
    CPU: prelu_cpu
    CUDA: prelu_cuda

- func: prelu_backward(Tensor grad_output, Tensor self, Tensor weight) -> (Tensor, Tensor)
  use_c10_dispatcher: unboxed_only
  variants: function, method
  dispatch:
    CPU: prelu_backward_cpu
    CUDA: prelu_backward_cuda

- func: gelu(Tensor self) -> Tensor
  use_c10_dispatcher: full
  python_module: nn
  dispatch:
    CPU: gelu_cpu
    CUDA: gelu_cuda

- func: gelu_backward(Tensor grad, Tensor self) -> Tensor
  use_c10_dispatcher: full
  python_module: nn
  dispatch:
    CPU: gelu_backward_cpu
    CUDA: gelu_backward_cuda

- func: hardshrink(Tensor self, Scalar lambd=0.5) -> Tensor
  use_c10_dispatcher: full
  variants: function, method
  dispatch:
    CPU: hardshrink_cpu
    CUDA: hardshrink_cuda

- func: hardshrink_backward(Tensor grad_out, Tensor self, Scalar lambd) -> Tensor
  use_c10_dispatcher: full
  variants: function, method
  dispatch:
    CPU: hardshrink_backward_cpu
    CUDA: hardshrink_backward_cuda

- func: rsqrt(Tensor self) -> Tensor
  use_c10_dispatcher: full
  supports_named_tensor: True
  variants: function, method

- func: rsqrt_(Tensor(a!) self) -> Tensor(a!)
  use_c10_dispatcher: unboxed_only
  supports_named_tensor: True
  variants: function, method

- func: rsqrt.out(Tensor self, *, Tensor(a!) out) -> Tensor(a!)
  supports_named_tensor: True
  dispatch:
    CPU: rsqrt_out
    CUDA: rsqrt_out

- func: select.Dimname(Tensor(a) self, Dimname dim, int index) -> Tensor(a)
  variants: function, method
  device_guard: False
  supports_named_tensor: True

- func: select.int(Tensor(a) self, int dim, int index) -> Tensor(a)
  use_c10_dispatcher: unboxed_only
  variants: function, method
  device_guard: False
  supports_named_tensor: True

- func: selu(Tensor self) -> Tensor
  use_c10_dispatcher: full

- func: selu_(Tensor(a!) self) -> Tensor(a!)
  use_c10_dispatcher: unboxed_only

- func: celu(Tensor self, Scalar alpha=1.0) -> Tensor
  use_c10_dispatcher: full

- func: celu_(Tensor(a!) self, Scalar alpha=1.0) -> Tensor(a!)
  use_c10_dispatcher: unboxed_only


- func: sigmoid(Tensor self) -> Tensor
  use_c10_dispatcher: full
  supports_named_tensor: True
  variants: function, method
  dispatch:
    CPU: sigmoid
    CUDA: sigmoid
    MkldnnCPU: mkldnn_sigmoid

- func: sigmoid_(Tensor(a!) self) -> Tensor(a!)
  use_c10_dispatcher: unboxed_only
  supports_named_tensor: True
  variants: function, method
  dispatch:
    CPU: _sigmoid__cpu
    CUDA: _sigmoid__cuda
    MkldnnCPU: mkldnn_sigmoid_

- func: sigmoid.out(Tensor self, *, Tensor(a!) out) -> Tensor(a!)
  supports_named_tensor: True
  dispatch:
    CPU: _sigmoid_out_cpu
    CUDA: _sigmoid_out_cuda

- func: sin(Tensor self) -> Tensor
  use_c10_dispatcher: full
  supports_named_tensor: True
  variants: function, method

- func: sin_(Tensor(a!) self) -> Tensor(a!)
  use_c10_dispatcher: unboxed_only
  supports_named_tensor: True
  variants: function, method
  dispatch:
    CPU: _sin__cpu
    CUDA: _sin__cuda

- func: sin.out(Tensor self, *, Tensor(a!) out) -> Tensor(a!)
  supports_named_tensor: True
  dispatch:
    CPU: _sin_out_cpu
    CUDA: _sin_out_cuda

- func: sinh(Tensor self) -> Tensor
  use_c10_dispatcher: full
  supports_named_tensor: True
  variants: function, method

- func: sinh_(Tensor(a!) self) -> Tensor(a!)
  use_c10_dispatcher: unboxed_only
  supports_named_tensor: True
  variants: function, method
  dispatch:
    CPU: _sinh__cpu
    CUDA: _sinh__cuda

- func: sinh.out(Tensor self, *, Tensor(a!) out) -> Tensor(a!)
  supports_named_tensor: True
  dispatch:
    CPU: _sinh_out_cpu
    CUDA: _sinh_out_cuda

- func: detach(Tensor self) -> Tensor
  use_c10_dispatcher: full
  variants: function, method

- func: detach_(Tensor(a!) self) -> Tensor(a!)
  use_c10_dispatcher: unboxed_only
  variants: function, method

- func: size.int(Tensor self, int dim) -> int
  use_c10_dispatcher: full
  variants: function, method
  device_guard: False
  supports_named_tensor: True

- func: size.Dimname(Tensor self, Dimname dim) -> int
  variants: function, method
  device_guard: False
  supports_named_tensor: True

- func: slice.Tensor(Tensor(a) self, int dim=0, int start=0, int end=9223372036854775807, int step=1) -> Tensor(a)
  use_c10_dispatcher: unboxed_only
  variants: function, method
  device_guard: False
  supports_named_tensor: True

- func: slogdet(Tensor self) -> (Tensor sign, Tensor logabsdet)
  use_c10_dispatcher: unboxed_only
  variants: function, method

- func: smm(Tensor self, Tensor mat2) -> Tensor
  use_c10_dispatcher: full
  variants: function, method

# softmax allows positional dtype, unlike most operators, because kwonly is BC-breaking when loading jit models.
- func: softmax(Tensor self, int dim, ScalarType? dtype=None) -> Tensor
  variants: function, method
  supports_named_tensor: True

- func: softmax(Tensor self, Dimname dim, *, ScalarType? dtype=None) -> Tensor
  variants: function, method
  supports_named_tensor: True

- func: _softmax(Tensor self, int dim, bool half_to_float) -> Tensor
  use_c10_dispatcher: full
  dispatch:
    CPU: softmax_cpu
    CUDA: softmax_cuda
    MkldnnCPU: mkldnn_softmax
  supports_named_tensor: True

- func: _softmax_backward_data(Tensor grad_output, Tensor output, int dim, Tensor self) -> Tensor
  use_c10_dispatcher: full
  dispatch:
    CPU: softmax_backward_cpu
    CUDA: softmax_backward_cuda

- func: split.Tensor(Tensor(a) self, int split_size, int dim=0) -> Tensor(a)[]
  use_c10_dispatcher: unboxed_only
  variants: function, method
  device_guard: False
  supports_named_tensor: True

- func: split_with_sizes(Tensor self, int[] split_sizes, int dim=0) -> Tensor[]
  use_c10_dispatcher: unboxed_only
  variants: function, method
  device_guard: False
  supports_named_tensor: True

- func: squeeze(Tensor(a) self) -> Tensor(a)
  use_c10_dispatcher: unboxed_only
  variants: function, method
  device_guard: False

- func: squeeze.dim(Tensor(a) self, int dim) -> Tensor(a)
  use_c10_dispatcher: unboxed_only
  variants: function, method
  device_guard: False

- func: squeeze_(Tensor(a!) self) -> Tensor(a!)
  use_c10_dispatcher: unboxed_only
  variants: method
  device_guard: False

- func: squeeze_.dim(Tensor(a!) self, int dim) -> Tensor(a!)
  use_c10_dispatcher: unboxed_only
  variants: method
  device_guard: False

- func: sspaddmm(Tensor self, Tensor mat1, Tensor mat2, *, Scalar beta=1, Scalar alpha=1) -> Tensor
  use_c10_dispatcher: full
  variants: function, method

- func: sspaddmm.out(Tensor self, Tensor mat1, Tensor mat2, *, Scalar beta=1, Scalar alpha=1, Tensor(a!) out) -> Tensor(a!)
  dispatch:
    CPU: _sspaddmm_out_only_sparse
    CUDA: _sspaddmm_out_only_sparse_cuda
    SparseCPU: _sspaddmm_out_cpu
    SparseCUDA: _sspaddmm_out_cuda

- func: stack(Tensor[] tensors, int dim=0) -> Tensor
  use_c10_dispatcher: unboxed_only

- func: stack.out(Tensor[] tensors, int dim=0, *, Tensor(a!) out) -> Tensor(a!)

# The signature is designed to be consistent with librosa except that it is
# missing the `pad_mode` and `center` arguments, which are taken care of at
# `torch.functional.py`. They shall be moved here once we have mapping between
# Python strings and C++ Enum in codegen.
- func: stft(Tensor self, int n_fft, int? hop_length=None, int? win_length=None, Tensor? window=None, bool normalized=False, bool onesided=True) -> Tensor
  variants: function, method

- func: stride.int(Tensor self, int dim) -> int
  use_c10_dispatcher: full
  variants: function, method
  device_guard: False
  supports_named_tensor: True

- func: stride.Dimname(Tensor self, Dimname dim) -> int
  variants: function, method
  device_guard: False
  supports_named_tensor: True

- func: sum(Tensor self, *, ScalarType? dtype=None) -> Tensor
  variants: function, method
  supports_named_tensor: True

- func: sum.dim_IntList(Tensor self, int[1] dim, bool keepdim=False, *, ScalarType? dtype=None) -> Tensor
  variants: function, method
  supports_named_tensor: True

- func: sum.dim_DimnameList(Tensor self, Dimname[1] dim, bool keepdim=False, *, ScalarType? dtype=None) -> Tensor
  variants: function, method
  supports_named_tensor: True

- func: sum.IntList_out(Tensor self, int[1] dim, bool keepdim=False, *, ScalarType? dtype=None, Tensor(a!) out) -> Tensor(a!)
  supports_named_tensor: True

- func: sum.DimnameList_out(Tensor self, Dimname[1] dim, bool keepdim=False, *, ScalarType? dtype=None, Tensor(a!) out) -> Tensor(a!)
  supports_named_tensor: True

- func: sum_to_size(Tensor self, int[] size) -> Tensor
  use_c10_dispatcher: unboxed_only
  variants: method
  device_guard: False

- func: sqrt(Tensor self) -> Tensor
  use_c10_dispatcher: full
  supports_named_tensor: True
  variants: function, method

- func: sqrt_(Tensor(a!) self) -> Tensor(a!)
  use_c10_dispatcher: unboxed_only
  supports_named_tensor: True
  variants: function, method
  dispatch:
    CPU: _sqrt__cpu
    CUDA: _sqrt__cuda

- func: sqrt.out(Tensor self, *, Tensor(a!) out) -> Tensor(a!)
  supports_named_tensor: True
  dispatch:
    CPU: _sqrt_out_cpu
    CUDA: _sqrt_out_cuda

- func: std(Tensor self, bool unbiased=True) -> Tensor
  use_c10_dispatcher: full
  variants: function, method
  supports_named_tensor: True

- func: std.dim(Tensor self, int[1] dim, bool unbiased=True, bool keepdim=False) -> Tensor
  use_c10_dispatcher: unboxed_only
  variants: function, method
  supports_named_tensor: True

- func: std_mean(Tensor self, bool unbiased=True) -> (Tensor, Tensor)
  use_c10_dispatcher: unboxed_only
  variants: function
  supports_named_tensor: True

- func: std_mean.dim(Tensor self, int[1] dim, bool unbiased=True, bool keepdim=False) -> (Tensor, Tensor)
  use_c10_dispatcher: unboxed_only
  variants: function
  supports_named_tensor: True

- func: std_mean.names_dim(Tensor self, Dimname[1] dim, bool unbiased=True, bool keepdim=False) -> (Tensor, Tensor)
  variants: function
  supports_named_tensor: True

- func: std.out(Tensor self, int[1] dim, bool unbiased=True, bool keepdim=False, *, Tensor(a!) out) -> Tensor(a!)
  supports_named_tensor: True

- func: std.names_dim(Tensor self, Dimname[1] dim, bool unbiased=True, bool keepdim=False) -> Tensor
  variants: function, method
  supports_named_tensor: True

- func: std.names_out(Tensor self, Dimname[1] dim, bool unbiased=True, bool keepdim=False, *, Tensor(a!) out) -> Tensor(a!)
  supports_named_tensor: True

- func: prod(Tensor self, *, ScalarType? dtype=None) -> Tensor
  variants: function, method
  supports_named_tensor: True

- func: prod.dim_int(Tensor self, int dim, bool keepdim=False, *, ScalarType? dtype=None) -> Tensor
  variants: function, method
  supports_named_tensor: True

- func: prod.int_out(Tensor self, int dim, bool keepdim=False, *, ScalarType? dtype=None, Tensor(a!) out) -> Tensor(a!)
  supports_named_tensor: True

- func: prod.dim_Dimname(Tensor self, Dimname dim, bool keepdim=False, *, ScalarType? dtype=None) -> Tensor
  variants: function, method
  supports_named_tensor: True

- func: prod.Dimname_out(Tensor self, Dimname dim, bool keepdim=False, *, ScalarType? dtype=None, Tensor(a!) out) -> Tensor(a!)
  supports_named_tensor: True


- func: t(Tensor(a) self) -> Tensor(a)
  use_c10_dispatcher: unboxed_only
  device_guard: False
  variants: function, method
  supports_named_tensor: True

- func: t_(Tensor(a!) self) -> Tensor(a!)
  use_c10_dispatcher: unboxed_only
  device_guard: False
  variants: method

- func: tan(Tensor self) -> Tensor
  use_c10_dispatcher: full
  supports_named_tensor: True
  variants: function, method

- func: tan_(Tensor(a!) self) -> Tensor(a!)
  use_c10_dispatcher: unboxed_only
  supports_named_tensor: True
  variants: function, method
  dispatch:
    CPU: _tan__cpu
    CUDA: _tan__cuda

- func: tan.out(Tensor self, *, Tensor(a!) out) -> Tensor(a!)
  supports_named_tensor: True
  dispatch:
    CPU: _tan_out_cpu
    CUDA: _tan_out_cuda

- func: tanh(Tensor self) -> Tensor
  use_c10_dispatcher: full
  supports_named_tensor: True
  variants: function, method

- func: tanh_(Tensor(a!) self) -> Tensor(a!)
  use_c10_dispatcher: unboxed_only
  supports_named_tensor: True
  variants: function, method
  dispatch:
    CPU: _tanh__cpu
    CUDA: _tanh__cuda

- func: tanh.out(Tensor self, *, Tensor(a!) out) -> Tensor(a!)
  supports_named_tensor: True
  dispatch:
    CPU: _tanh_out_cpu
    CUDA: _tanh_out_cuda

- func: tensordot(Tensor self, Tensor other, int[] dims_self, int[] dims_other) -> Tensor
  use_c10_dispatcher: unboxed_only
  variants: function

# TODO: namespace threshold in 'nn'
- func: threshold(Tensor self, Scalar threshold, Scalar value) -> Tensor
  use_c10_dispatcher: full
  variants: function
  supports_named_tensor: True

- func: threshold_(Tensor(a!) self, Scalar threshold, Scalar value) -> Tensor(a!)
  use_c10_dispatcher: unboxed_only
  variants: function
  supports_named_tensor: True

- func: threshold.out(Tensor self, Scalar threshold, Scalar value, *, Tensor(a!) out) -> Tensor(a!)
  supports_named_tensor: True

- func: threshold_backward(Tensor grad_output, Tensor self, Scalar threshold) -> Tensor
  use_c10_dispatcher: full
  variants: function

- func: transpose.int(Tensor(a) self, int dim0, int dim1) -> Tensor(a)
  use_c10_dispatcher: unboxed_only
  variants: function, method
  device_guard: False
  supports_named_tensor: True

- func: transpose.Dimname(Tensor(a) self, Dimname dim0, Dimname dim1) -> Tensor(a)
  variants: function, method
  device_guard: False
  supports_named_tensor: True

- func: _mkldnn_transpose(Tensor self, int dim0, int dim1) -> Tensor
  use_c10_dispatcher: full
  device_guard: False
  requires_tensor: True
  dispatch:
    MkldnnCPU: mkldnn_transpose

- func: transpose_(Tensor(a!) self, int dim0, int dim1) -> Tensor(a!)
  use_c10_dispatcher: unboxed_only
  variants: method
  device_guard: False

- func: _mkldnn_transpose_(Tensor(a!) self, int dim0, int dim1) -> Tensor(a!)
  use_c10_dispatcher: unboxed_only
  device_guard: False
  requires_tensor: True
  dispatch:
    MkldnnCPU: mkldnn_transpose_

- func: one_hot(Tensor self, int num_classes=-1) -> Tensor
  use_c10_dispatcher: full
  python_module: nn
  variants: function

- func: flip(Tensor self, int[] dims) -> Tensor
  use_c10_dispatcher: unboxed_only
  variants: function, method
  dispatch:
    CPU: flip_cpu
    CUDA: flip_cuda

- func: roll(Tensor self, int[1] shifts, int[1] dims=[]) -> Tensor
  use_c10_dispatcher: unboxed_only
  variants: function, method
  dispatch:
    CPU: roll_cpu
    CUDA: roll_cuda

# default int[] value [0,1] should not add space after comma, since native_parse.py uses ', ' to split args

- func: rot90(Tensor self, int k=1, int[] dims=[0,1]) -> Tensor
  use_c10_dispatcher: unboxed_only
  variants: function, method

- func: trapz.x(Tensor y, Tensor x, *, int dim=-1) -> Tensor
  use_c10_dispatcher: full

- func: trapz.dx(Tensor y, *, float dx=1, int dim=-1) -> Tensor
  use_c10_dispatcher: full

- func: _trilinear(Tensor i1, Tensor i2, Tensor i3, int[] expand1, int[] expand2, int[] expand3, int[] sumdim, int unroll_dim=1) -> Tensor
  use_c10_dispatcher: unboxed_only

- func: triplet_margin_loss(Tensor anchor, Tensor positive, Tensor negative, float margin=1.0, float p=2, float eps=1e-06, bool swap=False, int reduction=Mean) -> Tensor
  use_c10_dispatcher: full

- func: trunc(Tensor self) -> Tensor
  use_c10_dispatcher: full
  supports_named_tensor: True
  variants: function, method

- func: trunc_(Tensor(a!) self) -> Tensor(a!)
  use_c10_dispatcher: unboxed_only
  supports_named_tensor: True
  variants: function, method
  dispatch:
    CPU: _trunc__cpu
    CUDA: _trunc__cuda

- func: trunc.out(Tensor self, *, Tensor(a!) out) -> Tensor(a!)
  supports_named_tensor: True
  dispatch:
    CPU: _trunc_out_cpu
    CUDA: _trunc_out_cuda

- func: type_as(Tensor self, Tensor other) -> Tensor
  use_c10_dispatcher: full
  variants: method

- func: _has_compatible_shallow_copy_type(Tensor self, Tensor from) -> bool
  use_c10_dispatcher: full
  variants: function

- func: _unique(Tensor self, bool sorted=True, bool return_inverse=False) -> (Tensor, Tensor)
  use_c10_dispatcher: unboxed_only
  variants: function
  dispatch:
    CPU: _unique_cpu
    CUDA: _unique_cuda

- func: unique_dim(Tensor self, int dim, bool sorted=True, bool return_inverse=False, bool return_counts=False) -> (Tensor, Tensor, Tensor)
  use_c10_dispatcher: unboxed_only
  variants: function
  dispatch:
    CPU: unique_dim_cpu
    CUDA: unique_dim_cuda

- func: unique_consecutive(Tensor self, bool return_inverse=False, bool return_counts=False, int? dim=None) -> (Tensor, Tensor, Tensor)
  use_c10_dispatcher: unboxed_only
  variants: function
  dispatch:
    CPU: unique_consecutive_cpu
    CUDA: unique_consecutive_cuda

- func: unique_dim_consecutive(Tensor self, int dim, bool return_inverse=False, bool return_counts=False) -> (Tensor, Tensor, Tensor)
  use_c10_dispatcher: unboxed_only
  variants: function
  dispatch:
    CPU: unique_dim_consecutive_cpu
    CUDA: unique_dim_consecutive_cuda

# _unique and _unique_dim are fragile and modifying them easily cause internal break
# the below operator is a temporary hack for adding return_counts support
# Please don't rely on these two operators, they will be removed soon

- func: _unique2(Tensor self, bool sorted=True, bool return_inverse=False, bool return_counts=False) -> (Tensor, Tensor, Tensor)
  use_c10_dispatcher: unboxed_only
  variants: function
  dispatch:
    CPU: _unique2_cpu
    CUDA: _unique2_cuda

- func: _unsafe_view(Tensor self, int[] size) -> Tensor
  use_c10_dispatcher: unboxed_only

- func: unsqueeze(Tensor(a) self, int dim) -> Tensor(a)
  use_c10_dispatcher: unboxed_only
  variants: function, method
  device_guard: False

- func: unsqueeze_(Tensor(a!) self, int dim) -> Tensor(a!)
  use_c10_dispatcher: unboxed_only
  variants: method
  device_guard: False

- func: var(Tensor self, bool unbiased=True) -> Tensor
  use_c10_dispatcher: full
  variants: function, method
  supports_named_tensor: True

- func: var.dim(Tensor self, int[1] dim, bool unbiased=True, bool keepdim=False) -> Tensor
  use_c10_dispatcher: unboxed_only
  variants: function, method
  supports_named_tensor: True

- func: var.out(Tensor self, int[1] dim, bool unbiased=True, bool keepdim=False, *, Tensor(a!) out) -> Tensor(a!)
  supports_named_tensor: True

- func: var.names_dim(Tensor self, Dimname[1] dim, bool unbiased=True, bool keepdim=False) -> Tensor
  variants: function, method
  supports_named_tensor: True

- func: var.names_out(Tensor self, Dimname[1] dim, bool unbiased=True, bool keepdim=False, *, Tensor(a!) out) -> Tensor(a!)
  supports_named_tensor: True

- func: var_mean(Tensor self, bool unbiased=True) -> (Tensor, Tensor)
  use_c10_dispatcher: unboxed_only
  variants: function
  supports_named_tensor: True

- func: var_mean.dim(Tensor self, int[1] dim, bool unbiased=True, bool keepdim=False) -> (Tensor, Tensor)
  use_c10_dispatcher: unboxed_only
  variants: function
  supports_named_tensor: True

- func: var_mean.names_dim(Tensor self, Dimname[1] dim, bool unbiased=True, bool keepdim=False) -> (Tensor, Tensor)
  variants: function
  supports_named_tensor: True

- func: view_as(Tensor self, Tensor other) -> Tensor
  use_c10_dispatcher: full
  variants: method
  device_guard: False

# we define both of these because 'where' does the broadcast and '_s_where' doesn't;
# this allows us to implicitly calculate the broadcast derivative, while only dealing with the
# _s_where derivative.
- func: where.self(Tensor condition, Tensor self, Tensor other) -> Tensor
  use_c10_dispatcher: full
  variants: function, method

- func: where(Tensor condition) -> Tensor[]
  use_c10_dispatcher: unboxed_only
  variants: function

- func: _s_where(Tensor condition, Tensor self, Tensor other) -> Tensor
  use_c10_dispatcher: full
  variants: function
  dispatch:
    CPU: _s_where_cpu
    CUDA: _s_where_cuda

- func: norm_except_dim(Tensor v, int pow=2, int dim=0) -> Tensor
  use_c10_dispatcher: unboxed_only
  variants: function

# VariableType::_weight_norm does not want to be given a gap in the autograd graph,
# so we don't define "dispatch" variants for it.
- func: _weight_norm(Tensor v, Tensor g, int dim=0) -> Tensor
  use_c10_dispatcher: full
  variants: function

- func: _weight_norm_cuda_interface(Tensor v, Tensor g, int dim=0) -> (Tensor, Tensor)
  use_c10_dispatcher: unboxed_only
  variants: function
  dispatch:
    CUDA: weight_norm_cuda

- func: _weight_norm_cuda_interface_backward(Tensor grad_w, Tensor saved_v, Tensor saved_g, Tensor saved_norms, int dim) -> (Tensor, Tensor)
  use_c10_dispatcher: unboxed_only
  variants: function
  dispatch:
    CUDA: weight_norm_cuda_backward

- func: _weight_norm_differentiable_backward(Tensor grad_w, Tensor saved_v, Tensor saved_g, Tensor saved_norms, int dim) -> (Tensor, Tensor)
  use_c10_dispatcher: unboxed_only
  variants: function

- func: zeros.names(int[] size, *, Dimname[]? names, ScalarType? dtype=None, Layout? layout=None, Device? device=None, bool? pin_memory=None) -> Tensor
  device_guard: False

- func: zeros(int[] size, *, ScalarType? dtype=None, Layout? layout=None, Device? device=None, bool? pin_memory=None) -> Tensor

- func: zeros.out(int[] size, *, Tensor(a!) out) -> Tensor(a!)

- func: zeros_like(Tensor self) -> Tensor
  use_c10_dispatcher: full

- func: zeros_like.dtype(Tensor self, *, ScalarType dtype, Layout layout, Device device, bool pin_memory=False) -> Tensor

- func: _standard_gamma_grad(Tensor self, Tensor output) -> Tensor
  use_c10_dispatcher: full
  variants: function
  dispatch:
    CPU: _standard_gamma_grad_cpu
    CUDA: _standard_gamma_grad_cuda

- func: _standard_gamma(Tensor self, Generator? generator=None) -> Tensor
  variants: function
  dispatch:
    CPU: _s_gamma_cpu
    CUDA: _s_gamma_cuda

- func: _dirichlet_grad(Tensor x, Tensor alpha, Tensor total) -> Tensor
  use_c10_dispatcher: full
  dispatch:
    CPU: _dirichlet_grad_cpu
    CUDA: _dirichlet_grad_cuda

- func: _sample_dirichlet(Tensor self, Generator? generator=None) -> Tensor
  variants: function
  dispatch:
    CPU: _s_dirichlet_cpu
    CUDA: _s_dirichlet_cuda

- func: poisson(Tensor self, Generator? generator=None) -> Tensor
  dispatch:
    CPU: _s_poisson_cpu
    CUDA: _s_poisson_cuda

# When more variants get ported to native, this dispatch will get more
# complicated

- func: native_norm(Tensor self, Scalar p=2) -> Tensor
  use_c10_dispatcher: full
  dispatch:
    SparseCPU: norm_sparse
    SparseCUDA: norm_sparse

# TODO: reduce signatures down to one when optional args is available
- func: _sparse_sum(Tensor self) -> Tensor
  use_c10_dispatcher: full

- func: _sparse_sum.dtype(Tensor self, *, ScalarType dtype) -> Tensor

- func: _sparse_sum.dim(Tensor self, int[1] dim) -> Tensor
  use_c10_dispatcher: unboxed_only

- func: _sparse_sum.dim_dtype(Tensor self, int[1] dim, *, ScalarType dtype) -> Tensor

- func: _sparse_sum_backward(Tensor grad, Tensor self, int[] dim) -> Tensor
  use_c10_dispatcher: unboxed_only
  dispatch:
      SparseCPU: _sparse_sum_backward_cpu
      SparseCUDA: _sparse_sum_backward_cuda

- func: norm.ScalarOpt_dtype(Tensor self, Scalar? p, *, ScalarType dtype) -> Tensor
  variants: function, method

- func: norm.Scalar(Tensor self, Scalar p=2) -> Tensor
  use_c10_dispatcher: full
  variants: function, method

- func: norm.ScalarOpt_dim_dtype(Tensor self, Scalar? p, int[1] dim, bool keepdim, *, ScalarType dtype) -> Tensor
  variants: function, method

- func: norm.ScalarOpt_dim(Tensor self, Scalar? p, int[1] dim, bool keepdim=False) -> Tensor
  use_c10_dispatcher: unboxed_only
  variants: function, method

- func: norm.dtype_out(Tensor self, Scalar? p, int[1] dim, bool keepdim, *, ScalarType dtype, Tensor(a!) out) -> Tensor(a!)

- func: norm.out(Tensor self, Scalar? p, int[1] dim, bool keepdim=False, *, Tensor(a!) out) -> Tensor(a!)

- func: norm.names_ScalarOpt_dim_dtype(Tensor self, Scalar? p, Dimname[1] dim, bool keepdim, *, ScalarType dtype) -> Tensor
  variants: function, method

- func: norm.names_ScalarOpt_dim(Tensor self, Scalar? p, Dimname[1] dim, bool keepdim=False) -> Tensor
  variants: function, method

- func: norm.names_dtype_out(Tensor self, Scalar? p, Dimname[1] dim, bool keepdim, *, ScalarType dtype, Tensor(a!) out) -> Tensor(a!)

- func: norm.names_out(Tensor self, Scalar? p, Dimname[1] dim, bool keepdim=False, *, Tensor(a!) out) -> Tensor(a!)


- func: frobenius_norm(Tensor self) -> Tensor
  use_c10_dispatcher: full
  variants: function

- func: frobenius_norm.dim(Tensor self, int[1] dim, bool keepdim=False) -> Tensor
  use_c10_dispatcher: unboxed_only
  variants: function

- func: frobenius_norm.out(Tensor self, int[1] dim, bool keepdim=False, *, Tensor(a!) out) -> Tensor(a!)
  variants: function

- func: nuclear_norm(Tensor self, bool keepdim=False) -> Tensor
  use_c10_dispatcher: full
  variants: function

- func: nuclear_norm.out(Tensor self, bool keepdim=False, *, Tensor(a!) out) -> Tensor(a!)
  variants: function

- func: nuclear_norm.dim(Tensor self, int[2] dim, bool keepdim=False) -> Tensor
  use_c10_dispatcher: unboxed_only
  variants: function

- func: nuclear_norm.dim_out(Tensor self, int[2] dim, bool keepdim=False, *, Tensor(a!) out) -> Tensor(a!)
  variants: function

- func: clone(Tensor self) -> Tensor
  use_c10_dispatcher: full
  variants: function, method
  dispatch:
    CPU: clone
    CUDA: clone
    SparseCPU: clone_sparse
    SparseCUDA: clone_sparse
    MkldnnCPU: mkldnn_clone
    QuantizedCPU: quantized_clone
  supports_named_tensor: True

- func: resize_as_(Tensor(a!) self, Tensor the_template) -> Tensor(a!)
  use_c10_dispatcher: unboxed_only
  supports_named_tensor: True
  variants: function, method
  dispatch:
    CPU: resize_as_cpu_
    CUDA: resize_as_cuda_
    SparseCPU: resize_as_sparse_
    SparseCUDA: resize_as_sparse_

- func: pow.Tensor_Scalar_out(Tensor self, Scalar exponent, *, Tensor(a!) out) -> Tensor(a!)
  supports_named_tensor: True
  dispatch:
    CPU: pow_out
    CUDA: pow_out
    SparseCPU: pow_out_sparse_scalar
    SparseCUDA: pow_out_sparse_scalar

- func: pow.Tensor_Scalar(Tensor self, Scalar exponent) -> Tensor
  use_c10_dispatcher: full
  variants: function, method
  supports_named_tensor: True
  dispatch:
    CPU: pow
    CUDA: pow
    SparseCPU: pow_sparse_scalar
    SparseCUDA: pow_sparse_scalar

- func: zero_(Tensor(a!) self) -> Tensor(a!)
  use_c10_dispatcher: unboxed_only
  supports_named_tensor: True
  variants: method, function
  dispatch:
    CPU: legacy::cpu::_th_zero_
    CUDA: legacy::cuda::_th_zero_
    SparseCPU: zero_sparse_
    SparseCUDA: zero_sparse_
    MkldnnCPU: mkldnn_zero_

- func: sub.out(Tensor self, Tensor other, *, Scalar alpha=1, Tensor(a!) out) -> Tensor(a!)
  dispatch:
    CPU: sub_out
    CUDA: sub_out
    SparseCPU: sub_out_sparse
    SparseCUDA: sub_out_sparse
  supports_named_tensor: True

- func: sub.Tensor(Tensor self, Tensor other, *, Scalar alpha=1) -> Tensor
  use_c10_dispatcher: full
  variants: function, method
  dispatch:
    CPU: sub
    CUDA: sub
    SparseCPU: sub_sparse
    SparseCUDA: sub_sparse
  supports_named_tensor: True

- func: sub_.Tensor(Tensor(a!) self, Tensor other, *, Scalar alpha=1) -> Tensor(a!)
  use_c10_dispatcher: unboxed_only
  variants: method
  dispatch:
    CPU: sub_
    CUDA: sub_
    SparseCPU: sub_sparse_
    SparseCUDA: sub_sparse_
  supports_named_tensor: True

# For C++ only, until we have conversion from C++ numbers to Tensor
- func: sub.Scalar(Tensor self, Scalar other, Scalar alpha=1) -> Tensor
  use_c10_dispatcher: full
  variants: function, method
  supports_named_tensor: True

- func: sub_.Scalar(Tensor(a!) self, Scalar other, Scalar alpha=1) -> Tensor(a!)
  use_c10_dispatcher: unboxed_only
  variants: method
  supports_named_tensor: True

- func: rsub.Tensor(Tensor self, Tensor other, *, Scalar alpha=1) -> Tensor
  use_c10_dispatcher: full
  variants: function
  supports_named_tensor: True

# For C++ only, until we have conversion from C++ numbers to Tensor
- func: rsub.Scalar(Tensor self, Scalar other, Scalar alpha=1) -> Tensor
  use_c10_dispatcher: full
  variants: function
  supports_named_tensor: True

# Functionally the same as addmm, but we give it a different derivative formula
# that doesn't propagate gradients to non-present entries on sparse.
- func: _sparse_addmm(Tensor self, Tensor sparse, Tensor dense, *, Scalar beta=1, Scalar alpha=1) -> Tensor
  use_c10_dispatcher: full
  named_guard: False

- func: addmm.out(Tensor self, Tensor mat1, Tensor mat2, *, Scalar beta=1, Scalar alpha=1, Tensor(a!) out) -> Tensor(a!)
  dispatch:
    CPU: legacy::cpu::_th_addmm_out
    CUDA: legacy::cuda::_th_addmm_out
    SparseCPU: addmm_out_sparse_dense_cpu
    SparseCUDA: addmm_out_sparse_dense_cuda
  supports_named_tensor: True

- func: addmm(Tensor self, Tensor mat1, Tensor mat2, *, Scalar beta=1, Scalar alpha=1) -> Tensor
  use_c10_dispatcher: full
  variants: function, method
  dispatch:
    CPU: legacy::cpu::_th_addmm
    CUDA: legacy::cuda::_th_addmm
    SparseCPU: addmm_sparse_dense_cpu
    SparseCUDA: addmm_sparse_dense_cuda
  supports_named_tensor: True

- func: addmm_(Tensor(a!) self, Tensor mat1, Tensor mat2, *, Scalar beta=1, Scalar alpha=1) -> Tensor(a!)
  use_c10_dispatcher: unboxed_only
  variants: method
  dispatch:
    CPU: legacy::cpu::_th_addmm_
    CUDA: legacy::cuda::_th_addmm_
    # Warning!  For whatever reason, the inplace sparse addmm is NON
    # broadcasting
    SparseCPU: s_addmm_sparse_dense_cpu_
    SparseCUDA: s_addmm_sparse_dense_cuda_
  supports_named_tensor: True


# NOTE [ Sparse: autograd and API ]
#
#
# Sparse Tensor Constructors
# ~~~~~~~~~~~~~~~~~~~~~~~~~~
#
# The API entry points to sparse tensor construction should be
# `sparse_coo tensor` and `_sparse_coo_tensor_unsafe`. Depending on whether the
# indices and values tensors are given, they eventually dispatch to either
# `sparse_coo_tensor_with_dims` or `sparse_coo_tensor_with_dims_and_tensors`.
#
# The autograd support for ctor is implement on `sparse_coo_tensor_with_dims_and_tensors`.
#
# The API methods `sparse_coo tensor` and `_sparse_coo_tensor_unsafe`
# **must not** have specific type dispatches because otherwise codegen will
# consider them as abstract methods (see Note [Abstract ATen methods]), dispatch
# using **Tensor** type, and thus lose autograd tracking on the actual method
# they dispatch to, e.g., `sparse_coo_tensor_with_dims_and_tensors`.
#
# The actual ctors `sparse_coo_tensor_with_dims` and `sparse_coo_tensor_with_dims_and_tensors`,
# on the other hand, need to create `SparseTensorImpl` and know nothing about
# how `VariableType`s work. So they need to be dispatched using Tensor types.
# We thus put `requires_tensor=True` to ensure that `VariableType` will unwrap
# the given variables and call with the Tensor type.
#
#
# Sparse Methods API Design
# ~~~~~~~~~~~~~~~~~~~~~~~~~
#
# Goals: 1. Flexible API for users to write custom sparse ops
#        2. ctor and member accessor with autograd support
#
# To achieve 1, we need to provide a set of *dangerous* APIs (dangerous in the
# sense that misusing them will break sparse tensor invariant and may out in
# unexpected behavior, e.g., crash). These methods are all prefixed with
# underscore "_" to indicate that they should be used with care. We provide:
#
#   + `_indices()`: returns the *raw* indices within the sparse tensor (not just
#                   sharing storage). Any inplace operation will change the
#                   actual indices, including t_, set_, as_strided_, resize_,
#                   etc.
#   + `_values()`: returns the *raw* values within the sparse tensor. Similar
#                  semantics as `_indices()`
#   + `_nnz()`: returns the number of non-zero entries. This will always be
#               determined by the shapes of indices and values.
#   + `_coalesced_(bool)`: inplace sets whether the tensor is coalesced, and
#                          returns itself.
#
# These methods are very useful in writing new operations, e.g., a custom
# autograd Function.
#
# We also provide other public *safe* APIs:
#   + `indices()`: returns a **view** of the indices tensor if the sparse tensor
#                  is **coalesced**.
#   + `values()`: returns a **view** of the values tensor if the containing
#                 sparse tensor is **coalesced**.
#   + `sparse_dim()`: number of sparse dimensions
#   + `dense_dim()`: number of dense dimensions
#   + `is_coalesced()`: whether the sparse tensor is coalesced
#
# `_indices()` and `_values()` should returns the raw indices and values dense
# tensors within a sparse tensor. They can be quite unsafe with inplace
# operations like `t_()`, and exposes uncoalesced indices and values. The public
# recommended API is `indices()` and `values()`, both of which first check that
# the tensor is coalesced and return views on those tensors.
#
#
# Autograd Support
# ~~~~~~~~~~~~~~~~
#
# Autograd is supported on `values()` and sparse tensor ctor with indices and
# values tensors. E.g., `torch.sparse_coo_tensor(i, v).values().sum()` is
# differentiable w.r.t. `v`.
#
# NB: The `values()` and `_values()` operators are special in that they are
# layout-aware, i.e., the output depends not just on the data it represents, but
# also on the input layout details (in this case, the `indices` tensor). See
# NOTE [ as_strided Backward and layout-aware/agnostic autograd ] in Functions.cpp
# for discussion on layout-aware vs layout-agnostic autograd. Since PyTorch ops
# operate in the layout-agnostic mode, similar to `as_strided`, backward of
# these two operators need to consider them in a layout-agnostic way:
#   + `values()`:
#     Input is coalesced.
#     We just pretend having `input.indices()` as an additional argument
#     `input_indices`, then forward is similar to
#     `input.to(kStrided).index_select(input_indices)` regardless of the layout.
#     Note that `values()` normally is layout-aware even if we constrain
#     ourselves on sparse inputs since it may include all zeros values entries
#     as "present" entries.
#   + `_values()`:
#     Input may be uncoalesced.
#     It is not straightforward to construct a layout-agnostic version because
#     duplicate indices entries may exist and additional parameterization is
#     needed to distribute the value into different values entries. Furthermore,
#     this op is intended to provide ways to write custom sparse ops, rather
#     than being used in autograd graph, so it is marked as *non-differentiable*
#     in derivatives.yaml.
#
# Before reading the following, see NOTE [ Autograd Variable Views ] in
# variable.h for details on views that are tracked by autograd, and views that
# are not.
#
# Moreover, these methods return tensors that share storage with inputs, so we
# mark these methods as view ops to support autograd history tracking.
# The sparse tensor ctor output should technically be view of both input indices
# and values tensors, but currently we only support setting as view of a single
# Variable, so it is only view of the values tensor.
# TODO: clone indices in sparse tensor ctor.
#
# For other methods that return outputs that share storage with inputs, i.e.,
# `indices()` and `_indices()`. We mark their outputs as non-differentiable, so
# the view relation is not tracked by autograd, but the version counter is still
# shared. In other words, their outputs are non-differentiable views of the
# sparse tensor.


# FIXME: would be nicer if TensorOptions was optional based; not adding default arguments for options given
# the default would never make sense.
- func: sparse_coo_tensor.size(int[] size, *, ScalarType dtype, Layout layout, Device device, bool pin_memory=False) -> Tensor

- func: sparse_coo_tensor.indices(Tensor indices, Tensor values, *, ScalarType? dtype=None, Layout? layout=None, Device? device=None, bool? pin_memory=None) -> Tensor

- func: sparse_coo_tensor.indices_size(Tensor indices, Tensor values, int[] size, *, ScalarType? dtype=None, Layout? layout=None, Device? device=None, bool? pin_memory=None) -> Tensor

- func: _sparse_coo_tensor_unsafe(Tensor indices, Tensor values, int[] size, *, ScalarType? dtype=None, Layout? layout=None, Device? device=None, bool? pin_memory=None) -> Tensor

- func: _sparse_coo_tensor_with_dims(int sparse_dim, int dense_dim, int[] size, *, ScalarType dtype, Layout layout, Device device, bool pin_memory=False) -> Tensor
  dispatch:
    SparseCPU: new_with_dims_sparse
    SparseCUDA: new_with_dims_sparse
  requires_tensor: True

- func: _sparse_coo_tensor_with_dims_and_tensors(int sparse_dim, int dense_dim, int[] size, Tensor indices, Tensor values, *, ScalarType dtype, Layout layout, Device device, bool pin_memory=False) -> Tensor
  dispatch:
    SparseCPU: new_with_dims_and_tensor_sparse
    SparseCUDA: new_with_dims_and_tensor_sparse
  requires_tensor: True

- func: sparse_resize_(Tensor(a!) self, int[] size, int sparse_dim, int dense_dim) -> Tensor(a!)
  use_c10_dispatcher: unboxed_only
  variants: method
  dispatch:
    SparseCPU: sparse_resize_
    SparseCUDA: sparse_resize_
  requires_tensor: True

- func: sparse_resize_and_clear_(Tensor(a!) self, int[] size, int sparse_dim, int dense_dim) -> Tensor(a!)
  use_c10_dispatcher: unboxed_only
  variants: method
  dispatch:
    SparseCPU: sparse_resize_and_clear_
    SparseCUDA: sparse_resize_and_clear_
  requires_tensor: True


- func: sparse_mask(Tensor self, Tensor mask) -> Tensor
  use_c10_dispatcher: full
  variants: method
  dispatch:
    SparseCPU: sparse_mask_cpu
    SparseCUDA: sparse_mask_cuda
  requires_tensor: True


- func: to_dense(Tensor self) -> Tensor
  use_c10_dispatcher: full
  variants: method
  dispatch:
    SparseCPU: sparse_to_dense
    SparseCUDA: sparse_to_dense
    MkldnnCPU: mkldnn_to_dense
  requires_tensor: True

- func: to_dense_backward(Tensor grad, Tensor input) -> Tensor
  use_c10_dispatcher: full

- func: sparse_dim(Tensor self) -> int
  use_c10_dispatcher: full
  variants: method
  dispatch:
    SparseCPU: sparse_dim_sparse
    SparseCUDA: sparse_dim_sparse
  requires_tensor: True
  device_guard: False

# legacy method
- func: _dimI(Tensor self) -> int
  use_c10_dispatcher: full
  variants: method
  dispatch:
    SparseCPU: sparse_dim_sparse
    SparseCUDA: sparse_dim_sparse
  requires_tensor: True
  device_guard: False


- func: dense_dim(Tensor self) -> int
  use_c10_dispatcher: full
  variants: method
  dispatch:
    SparseCPU: dense_dim_sparse
    SparseCUDA: dense_dim_sparse
  requires_tensor: True
  device_guard: False

# legacy method
- func: _dimV(Tensor self) -> int
  use_c10_dispatcher: full
  variants: method
  dispatch:
    SparseCPU: dense_dim_sparse
    SparseCUDA: dense_dim_sparse
  requires_tensor: True
  device_guard: False


- func: _nnz(Tensor self) -> int
  use_c10_dispatcher: full
  variants: method
  dispatch:
    SparseCPU: _nnz_sparse
    SparseCUDA: _nnz_sparse
  requires_tensor: True
  device_guard: False


- func: coalesce(Tensor self) -> Tensor
  use_c10_dispatcher: full
  variants: method
  dispatch:
    SparseCPU: coalesce_sparse_cpu
    SparseCUDA: coalesce_sparse_cuda
  requires_tensor: True


- func: is_coalesced(Tensor self) -> bool
  use_c10_dispatcher: full
  variants: method
  dispatch:
    SparseCPU: is_coalesced_sparse
    SparseCUDA: is_coalesced_sparse
  requires_tensor: True
  device_guard: False
  supports_named_tensor: True


- func: _indices(Tensor(a) self) -> Tensor(a)
  use_c10_dispatcher: unboxed_only
  variants: method
  dispatch:
    SparseCPU: _indices_sparse
    SparseCUDA: _indices_sparse
  requires_tensor: True
  device_guard: False

- func: _values(Tensor(a) self) -> Tensor(a)
  use_c10_dispatcher: unboxed_only
  variants: method
  dispatch:
    SparseCPU: _values_sparse
    SparseCUDA: _values_sparse
  requires_tensor: True
  device_guard: False

# This method doesn't do any check but only directly sets the flag. So it can be
# a bit unsafe. Similar to _indices and _values, this is useful for implementing
# custom sparse operations in Python/C++ extension.
- func: _coalesced_(Tensor(a!) self, bool coalesced) -> Tensor(a!)
  use_c10_dispatcher: unboxed_only
  variants: method
  dispatch:
    SparseCPU: _coalesced_sparse_
    SparseCUDA: _coalesced_sparse_
  requires_tensor: True
  device_guard: False

- func: indices(Tensor(a) self) -> Tensor(a)
  use_c10_dispatcher: unboxed_only
  variants: method
  dispatch:
    SparseCPU: indices_sparse
    SparseCUDA: indices_sparse
  requires_tensor: True
  device_guard: False

- func: values(Tensor(a) self) -> Tensor(a)
  use_c10_dispatcher: unboxed_only
  variants: method
  dispatch:
    SparseCPU: values_sparse
    SparseCUDA: values_sparse
  requires_tensor: True
  device_guard: False


- func: hspmm.out(Tensor mat1, Tensor mat2, *, Tensor(a!) out) -> Tensor(a!)
  dispatch:
    SparseCPU: hspmm_out_sparse_cpu
    SparseCUDA: hspmm_out_sparse_cuda
  requires_tensor: True

- func: hspmm(Tensor mat1, Tensor mat2) -> Tensor
  use_c10_dispatcher: full
  dispatch:
    SparseCPU: hspmm_sparse_cpu
    SparseCUDA: hspmm_sparse_cuda
  requires_tensor: True

- func: copy_sparse_to_sparse_(Tensor(a!) self, Tensor src, bool non_blocking=False) -> Tensor(a!)
  use_c10_dispatcher: unboxed_only
  variants: function
  dispatch:
    SparseCPU: copy_sparse_
    SparseCUDA: copy_sparse_
  requires_tensor: True

- func: numel(Tensor self) -> int
  use_c10_dispatcher: full
  variants: function, method
  device_guard: False
  supports_named_tensor: True

- func: unbind.int(Tensor(a) self, int dim=0) -> Tensor(a)[]
  use_c10_dispatcher: unboxed_only
  variants: function, method
  supports_named_tensor: True

- func: unbind.Dimname(Tensor(a) self, Dimname dim) -> Tensor(a)[]
  variants: function, method
  supports_named_tensor: True

- func: to_sparse.sparse_dim(Tensor self, int sparse_dim) -> Tensor
  use_c10_dispatcher: full
  variants: method
  dispatch:
    CPU: dense_to_sparse
    CUDA: dense_to_sparse

- func: to_sparse(Tensor self) -> Tensor
  use_c10_dispatcher: full
  variants: method
  dispatch:
    CPU: dense_to_sparse
    CUDA: dense_to_sparse

- func: to_mkldnn(Tensor self) -> Tensor
  use_c10_dispatcher: full
  variants: method
  dispatch:
    CPU: dense_to_mkldnn

- func: mkldnn_reorder_conv2d_weight(Tensor self, int[2] padding=0, int[2] stride=1, int[2] dilation=1, int groups=1) -> Tensor
  use_c10_dispatcher: unboxed_only
  variants: function
  python_module: nn
  dispatch:
    MkldnnCPU: mkldnn_reorder_conv2d_weight

- func: to_mkldnn_backward(Tensor grad, Tensor input) -> Tensor
  use_c10_dispatcher: full

- func: quantize_per_tensor(Tensor self, float scale, int zero_point, ScalarType dtype) -> Tensor
  variants: function
  dispatch:
    CPU: quantize_per_tensor_cpu

- func: quantize_per_channel(Tensor self, Tensor scales, Tensor zero_points, int[] axis, ScalarType dtype) -> Tensor
  variants: function
  dispatch:
    CPU: quantize_per_channel_cpu

- func: dequantize(Tensor self) -> Tensor
  use_c10_dispatcher: full
  variants: function, method
  dispatch:
    QuantizedCPU: dequantize_quant

- func: _dequantize_per_tensor(Tensor self, float scale, int zero_point, ScalarType dtype) -> Tensor
  variants: function
  dispatch:
    CPU: dequantize_per_tensor_cpu

- func: q_scale(Tensor self) -> float
  use_c10_dispatcher: full
  variants: function, method
  dispatch:
    QuantizedCPU: q_scale_quant

- func: q_zero_point(Tensor self) -> int
  use_c10_dispatcher: full
  variants: function, method
  dispatch:
    QuantizedCPU: q_zero_point_quant

- func: q_per_channel_scales(Tensor self) -> Tensor
  use_c10_dispatcher: unboxed_only
  variants: function, method
  dispatch:
    QuantizedCPU: q_per_channel_scales_quant

- func: q_per_channel_zero_points(Tensor self) -> Tensor
  use_c10_dispatcher: unboxed_only
  variants: function, method
  dispatch:
    QuantizedCPU: q_per_channel_zero_points_quant

- func: q_per_channel_axis(Tensor self) -> int[]
  variants: function, method
  dispatch:
    QuantizedCPU: q_per_channel_axis_quant

- func: int_repr(Tensor self) -> Tensor
  use_c10_dispatcher: full
  variants: function, method
  dispatch:
    QuantizedCPU: int_repr_quant

- func: _per_tensor_affine_qtensor(Tensor self, float scale, int zero_point) -> Tensor
  use_c10_dispatcher: full
  dispatch:
    CPU: per_tensor_affine_qtensor_cpu

- func: _per_channel_affine_qtensor(Tensor self, Tensor scale, Tensor zero_point, int[] axis) -> Tensor
  use_c10_dispatcher: unboxed_only
  dispatch:
    CPU: per_channel_affine_qtensor_cpu

- func: qscheme(Tensor self) -> QScheme
  variants: method
  dispatch:
    QuantizedCPU: qscheme_quant

- func: fake_quantize_per_tensor_affine(Tensor self, float scale, int zero_point, int quant_min, int quant_max) -> Tensor
  use_c10_dispatcher: full
  variants: function
  dispatch:
    CPU: fake_quantize_per_tensor_affine_cpu
    CUDA: fake_quantize_per_tensor_affine_cuda

- func: fake_quantize_per_tensor_affine_backward(Tensor grad, Tensor self, float scale, int zero_point, int quant_min, int quant_max) -> Tensor
  use_c10_dispatcher: full
  variants: function
  dispatch:
    CPU: fake_quantize_per_tensor_affine_backward_cpu
    CUDA: fake_quantize_per_tensor_affine_backward_cuda

# to(Device) must not exist because all constructors of Device also works for
# TensorOptions. Otherwise, an ambiguity error is thrown.
# See NOTE [ TensorOptions Constructors ].
- func: to.dtype_layout(Tensor self, *, ScalarType dtype, Layout layout, Device device, bool pin_memory=False, bool non_blocking=False, bool copy=False) -> Tensor
  variants: method
  device_guard: False
  supports_named_tensor: True

- func: to.device(Tensor self, Device device, ScalarType dtype, bool non_blocking=False, bool copy=False) -> Tensor
  variants: method
  device_guard: False
  supports_named_tensor: True

- func: to.dtype(Tensor self, ScalarType dtype, bool non_blocking=False, bool copy=False) -> Tensor
  variants: method
  device_guard: False
  supports_named_tensor: True

- func: to.other(Tensor self, Tensor other, bool non_blocking=False, bool copy=False) -> Tensor
  use_c10_dispatcher: full
  variants: method
  device_guard: False

- func: meshgrid(Tensor[] tensors) -> Tensor[]
  use_c10_dispatcher: unboxed_only

- func: cartesian_prod(Tensor[] tensors) -> Tensor
  use_c10_dispatcher: unboxed_only
  variants: function

- func: combinations(Tensor self, int r=2, bool with_replacement=False) -> Tensor
  use_c10_dispatcher: full
  variants: function

- func: item(Tensor self) -> Scalar
  use_c10_dispatcher: full
  variants: method
  supports_named_tensor: True

# NB: Does NOT check precondition that numel == 1
- func: _local_scalar_dense(Tensor self) -> Scalar
  use_c10_dispatcher: full
  dispatch:
    CPU: _local_scalar_dense_cpu
    CUDA: _local_scalar_dense_cuda
  variants: function
  supports_named_tensor: True

# Fused RNN kernels
- func: _thnn_fused_lstm_cell(Tensor input_gates, Tensor hidden_gates, Tensor cx, Tensor? input_bias=None, Tensor? hidden_bias=None) -> (Tensor, Tensor, Tensor)
  dispatch:
    CUDA: _thnn_fused_lstm_cell_cuda

- func: _thnn_fused_lstm_cell_backward(Tensor? grad_hy, Tensor? grad_cy, Tensor cx, Tensor cy, Tensor workspace, bool has_bias) -> (Tensor, Tensor, Tensor, Tensor, Tensor)
  dispatch:
    CUDA: _thnn_fused_lstm_cell_backward_cuda

- func: _thnn_fused_gru_cell(Tensor input_gates, Tensor hidden_gates, Tensor hx, Tensor? input_bias=None, Tensor? hidden_bias=None) -> (Tensor, Tensor)
  dispatch:
    CUDA: _thnn_fused_gru_cell_cuda

- func: _thnn_fused_gru_cell_backward(Tensor grad_hy, Tensor workspace, bool has_bias) -> (Tensor, Tensor, Tensor, Tensor, Tensor)
  use_c10_dispatcher: unboxed_only
  dispatch:
    CUDA: _thnn_fused_gru_cell_backward_cuda

# RNN cells and layers
- func: lstm.input(Tensor input, Tensor[] hx, Tensor[] params, bool has_biases, int num_layers, float dropout, bool train, bool bidirectional, bool batch_first) -> (Tensor, Tensor, Tensor)
  use_c10_dispatcher: unboxed_only

- func: lstm.data(Tensor data, Tensor batch_sizes, Tensor[] hx, Tensor[] params, bool has_biases, int num_layers, float dropout, bool train, bool bidirectional) -> (Tensor, Tensor, Tensor)
  use_c10_dispatcher: unboxed_only

- func: gru.input(Tensor input, Tensor hx, Tensor[] params, bool has_biases, int num_layers, float dropout, bool train, bool bidirectional, bool batch_first) -> (Tensor, Tensor)
  use_c10_dispatcher: unboxed_only

- func: gru.data(Tensor data, Tensor batch_sizes, Tensor hx, Tensor[] params, bool has_biases, int num_layers, float dropout, bool train, bool bidirectional) -> (Tensor, Tensor)
  use_c10_dispatcher: unboxed_only

- func: rnn_tanh.input(Tensor input, Tensor hx, Tensor[] params, bool has_biases, int num_layers, float dropout, bool train, bool bidirectional, bool batch_first) -> (Tensor, Tensor)
  use_c10_dispatcher: unboxed_only

- func: rnn_tanh.data(Tensor data, Tensor batch_sizes, Tensor hx, Tensor[] params, bool has_biases, int num_layers, float dropout, bool train, bool bidirectional) -> (Tensor, Tensor)
  use_c10_dispatcher: unboxed_only

- func: rnn_relu.input(Tensor input, Tensor hx, Tensor[] params, bool has_biases, int num_layers, float dropout, bool train, bool bidirectional, bool batch_first) -> (Tensor, Tensor)
  use_c10_dispatcher: unboxed_only

- func: rnn_relu.data(Tensor data, Tensor batch_sizes, Tensor hx, Tensor[] params, bool has_biases, int num_layers, float dropout, bool train, bool bidirectional) -> (Tensor, Tensor)
  use_c10_dispatcher: unboxed_only

- func: lstm_cell(Tensor input, Tensor[] hx, Tensor w_ih, Tensor w_hh, Tensor? b_ih=None, Tensor? b_hh=None) -> (Tensor, Tensor)

- func: gru_cell(Tensor input, Tensor hx, Tensor w_ih, Tensor w_hh, Tensor? b_ih=None, Tensor? b_hh=None) -> Tensor

- func: rnn_tanh_cell(Tensor input, Tensor hx, Tensor w_ih, Tensor w_hh, Tensor? b_ih=None, Tensor? b_hh=None) -> Tensor

- func: rnn_relu_cell(Tensor input, Tensor hx, Tensor w_ih, Tensor w_hh, Tensor? b_ih=None, Tensor? b_hh=None) -> Tensor

# Quantized RNN layers
- func: quantized_lstm(Tensor input, Tensor[] hx, Tensor[] params, bool has_biases, int num_layers, float dropout, bool train, bool bidirectional, bool batch_first, *, ScalarType? dtype=None, bool use_dynamic=False) -> (Tensor, Tensor, Tensor)

# Quantized GRU layers

- func: quantized_gru.input(Tensor input, Tensor hx, Tensor[] params, bool has_biases, int num_layers, float dropout, bool train, bool bidirectional, bool batch_first) -> (Tensor, Tensor)
  use_c10_dispatcher: unboxed_only

- func: quantized_gru.data(Tensor data, Tensor batch_sizes, Tensor hx, Tensor[] params, bool has_biases, int num_layers, float dropout, bool train, bool bidirectional) -> (Tensor, Tensor)
  use_c10_dispatcher: unboxed_only

# Quantized RNN cells
- func: quantized_lstm_cell(Tensor input, Tensor[] hx, Tensor w_ih, Tensor w_hh, Tensor b_ih, Tensor b_hh, Tensor packed_ih, Tensor packed_hh, Tensor col_offsets_ih, Tensor col_offsets_hh, Scalar scale_ih, Scalar scale_hh, Scalar zero_point_ih, Scalar zero_point_hh) -> (Tensor, Tensor)
  use_c10_dispatcher: unboxed_only

- func: quantized_gru_cell(Tensor input, Tensor hx, Tensor w_ih, Tensor w_hh, Tensor b_ih, Tensor b_hh, Tensor packed_ih, Tensor packed_hh, Tensor col_offsets_ih, Tensor col_offsets_hh, Scalar scale_ih, Scalar scale_hh, Scalar zero_point_ih, Scalar zero_point_hh) -> Tensor
  use_c10_dispatcher: full

- func: quantized_rnn_relu_cell(Tensor input, Tensor hx, Tensor w_ih, Tensor w_hh, Tensor b_ih, Tensor b_hh, Tensor packed_ih, Tensor packed_hh, Tensor col_offsets_ih, Tensor col_offsets_hh, Scalar scale_ih, Scalar scale_hh, Scalar zero_point_ih, Scalar zero_point_hh) -> Tensor
  use_c10_dispatcher: full

- func: quantized_rnn_tanh_cell(Tensor input, Tensor hx, Tensor w_ih, Tensor w_hh, Tensor b_ih, Tensor b_hh, Tensor packed_ih, Tensor packed_hh, Tensor col_offsets_ih, Tensor col_offsets_hh, Scalar scale_ih, Scalar scale_hh, Scalar zero_point_ih, Scalar zero_point_hh) -> Tensor
  use_c10_dispatcher: full

# PackedSequence utilities
- func: _pack_padded_sequence(Tensor input, Tensor lengths, bool batch_first) -> (Tensor, Tensor)
  use_c10_dispatcher: unboxed_only

- func: _pack_padded_sequence_backward(Tensor grad, int[] input_size, Tensor batch_sizes, bool batch_first) -> Tensor
  use_c10_dispatcher: unboxed_only

- func: _pad_packed_sequence(Tensor data, Tensor batch_sizes, bool batch_first, Scalar padding_value, int total_length) -> (Tensor, Tensor)
  use_c10_dispatcher: unboxed_only

# wrappers for legacy TH methods

- func: set_.source_Storage(Tensor(a!) self, Storage source) -> Tensor(a!)
  variants: method
  device_guard: False
  dispatch:
    CPU: legacy::cpu::_th_set_
    CUDA: legacy::cuda::_th_set_

- func: set_.source_Storage_storage_offset(Tensor(a!) self, Storage source, int storage_offset, int[] size, int[] stride=[]) -> Tensor(a!)
  variants: method
  device_guard: False
  dispatch:
    CPU: legacy::cpu::_th_set_
    CUDA: legacy::cuda::_th_set_
    QuantizedCPU: set_storage

- func: set_.source_Tensor(Tensor(a!) self, Tensor source) -> Tensor(a!)
  use_c10_dispatcher: unboxed_only
  variants: method
  device_guard: False
  dispatch:
    CPU: legacy::cpu::_th_set_
    CUDA: legacy::cuda::_th_set_

- func: set_(Tensor(a!) self) -> Tensor(a!)
  use_c10_dispatcher: unboxed_only
  variants: method
  dispatch:
    CPU: legacy::cpu::_th_set_
    CUDA: legacy::cuda::_th_set_

- func: set_quantizer_(Tensor(a!) self, ConstQuantizerPtr quantizer) -> Tensor(a!)
  variants: method
  dispatch:
    QuantizedCPU: set_quantizer_

- func: is_set_to(Tensor self, Tensor tensor) -> bool
  use_c10_dispatcher: full
  variants: method
  device_guard: False
  dispatch:
    CPU: legacy::cpu::_th_is_set_to
    CUDA: legacy::cuda::_th_is_set_to

- func: masked_fill_.Scalar(Tensor(a!) self, Tensor mask, Scalar value) -> Tensor(a!)
  use_c10_dispatcher: unboxed_only
  variants: method
  dispatch:
    CPU: masked_fill__cpu
    CUDA: masked_fill__cuda
  supports_named_tensor: True

- func: masked_fill.Scalar(Tensor self, Tensor mask, Scalar value) -> Tensor
  use_c10_dispatcher: full
  variants: function, method
  supports_named_tensor: True

- func: masked_fill_.Tensor(Tensor(a!) self, Tensor mask, Tensor value) -> Tensor(a!)
  use_c10_dispatcher: unboxed_only
  variants: method
  dispatch:
    CPU: masked_fill__cpu
    CUDA: masked_fill__cuda
  supports_named_tensor: True

- func: masked_fill.Tensor(Tensor self, Tensor mask, Tensor value) -> Tensor
  use_c10_dispatcher: full
  variants: function, method
  supports_named_tensor: True

- func: masked_scatter_(Tensor(a!) self, Tensor mask, Tensor source) -> Tensor(a!)
  use_c10_dispatcher: unboxed_only
  variants: method
  dispatch:
    CPU: masked_scatter__cpu
    CUDA: masked_scatter__cuda

- func: masked_scatter(Tensor self, Tensor mask, Tensor source) -> Tensor
  use_c10_dispatcher: full
  variants: function, method

- func: view(Tensor(a) self, int[] size) -> Tensor(a)
  use_c10_dispatcher: unboxed_only
  variants: method
  device_guard: False
  dispatch:
    CPU: view
    CUDA: view
    MkldnnCPU: mkldnn_view
    QuantizedCPU: view

- func: put_(Tensor(a!) self, Tensor index, Tensor source, bool accumulate=False) -> Tensor(a!)
  use_c10_dispatcher: unboxed_only
  variants: method
  dispatch:
    CPU: legacy::cpu::_th_put_
    CUDA: legacy::cuda::_th_put_

- func: index_add_(Tensor(a!) self, int dim, Tensor index, Tensor source) -> Tensor(a!)
  use_c10_dispatcher: unboxed_only
  variants: method
  dispatch:
    CPU: legacy::cpu::_th_index_add_
    CUDA: legacy::cuda::_th_index_add_

- func: index_add(Tensor self, int dim, Tensor index, Tensor source) -> Tensor
  use_c10_dispatcher: full
  variants: function, method

- func: index_fill_.Scalar(Tensor(a!) self, int dim, Tensor index, Scalar value) -> Tensor(a!)
  use_c10_dispatcher: unboxed_only
  variants: method
  dispatch:
    CPU: legacy::cpu::_th_index_fill_
    CUDA: legacy::cuda::_th_index_fill_

- func: index_fill.Scalar(Tensor self, int dim, Tensor index, Scalar value) -> Tensor
  use_c10_dispatcher: full
  variants: function, method

- func: index_fill_.Tensor(Tensor(a!) self, int dim, Tensor index, Tensor value) -> Tensor(a!)
  use_c10_dispatcher: unboxed_only
  variants: method
  dispatch:
    CPU: legacy::cpu::_th_index_fill_
    CUDA: legacy::cuda::_th_index_fill_

- func: index_fill.Tensor(Tensor self, int dim, Tensor index, Tensor value) -> Tensor
  use_c10_dispatcher: full
  variants: function, method

- func: scatter_.src(Tensor(a!) self, int dim, Tensor index, Tensor src) -> Tensor(a!)
  use_c10_dispatcher: unboxed_only
  variants: method
  dispatch:
    CPU: legacy::cpu::_th_scatter_
    CUDA: legacy::cuda::_th_scatter_

- func: scatter.src(Tensor self, int dim, Tensor index, Tensor src) -> Tensor
  use_c10_dispatcher: full
  variants: function, method

- func: scatter_.value(Tensor(a!) self, int dim, Tensor index, Scalar value) -> Tensor(a!)
  use_c10_dispatcher: unboxed_only
  variants: method
  dispatch:
    CPU: legacy::cpu::_th_scatter_
    CUDA: legacy::cuda::_th_scatter_

- func: scatter.value(Tensor self, int dim, Tensor index, Scalar value) -> Tensor
  use_c10_dispatcher: full
  variants: function, method

- func: scatter_add_(Tensor(a!) self, int dim, Tensor index, Tensor src) -> Tensor(a!)
  use_c10_dispatcher: unboxed_only
  variants: method
  dispatch:
    CPU: legacy::cpu::_th_scatter_add_
    CUDA: legacy::cuda::_th_scatter_add_

- func: scatter_add(Tensor self, int dim, Tensor index, Tensor src) -> Tensor
  use_c10_dispatcher: full
  variants: function, method

- func: lt_.Scalar(Tensor(a!) self, Scalar other) -> Tensor(a!)
  use_c10_dispatcher: unboxed_only
  variants: method
  dispatch:
    CPU: legacy::cpu::_th_lt_
    CUDA: legacy::cuda::_th_lt_

- func: lt_.Tensor(Tensor(a!) self, Tensor other) -> Tensor(a!)
  use_c10_dispatcher: unboxed_only
  variants: method
  dispatch:
    CPU: legacy::cpu::_th_lt_
    CUDA: legacy::cuda::_th_lt_

- func: gt_.Scalar(Tensor(a!) self, Scalar other) -> Tensor(a!)
  use_c10_dispatcher: unboxed_only
  variants: method
  dispatch:
    CPU: legacy::cpu::_th_gt_
    CUDA: legacy::cuda::_th_gt_

- func: gt_.Tensor(Tensor(a!) self, Tensor other) -> Tensor(a!)
  use_c10_dispatcher: unboxed_only
  variants: method
  dispatch:
    CPU: legacy::cpu::_th_gt_
    CUDA: legacy::cuda::_th_gt_

- func: le_.Scalar(Tensor(a!) self, Scalar other) -> Tensor(a!)
  use_c10_dispatcher: unboxed_only
  variants: method
  dispatch:
    CPU: legacy::cpu::_th_le_
    CUDA: legacy::cuda::_th_le_

- func: le_.Tensor(Tensor(a!) self, Tensor other) -> Tensor(a!)
  use_c10_dispatcher: unboxed_only
  variants: method
  dispatch:
    CPU: legacy::cpu::_th_le_
    CUDA: legacy::cuda::_th_le_

- func: ge_.Scalar(Tensor(a!) self, Scalar other) -> Tensor(a!)
  use_c10_dispatcher: unboxed_only
  variants: method
  dispatch:
    CPU: legacy::cpu::_th_ge_
    CUDA: legacy::cuda::_th_ge_

- func: ge_.Tensor(Tensor(a!) self, Tensor other) -> Tensor(a!)
  use_c10_dispatcher: unboxed_only
  variants: method
  dispatch:
    CPU: legacy::cpu::_th_ge_
    CUDA: legacy::cuda::_th_ge_

- func: eq_.Scalar(Tensor(a!) self, Scalar other) -> Tensor(a!)
  use_c10_dispatcher: unboxed_only
  variants: method
  dispatch:
    CPU: legacy::cpu::_th_eq_
    CUDA: legacy::cuda::_th_eq_

- func: eq_.Tensor(Tensor(a!) self, Tensor other) -> Tensor(a!)
  use_c10_dispatcher: unboxed_only
  variants: method
  dispatch:
    CPU: legacy::cpu::_th_eq_
    CUDA: legacy::cuda::_th_eq_

- func: ne_.Scalar(Tensor(a!) self, Scalar other) -> Tensor(a!)
  use_c10_dispatcher: unboxed_only
  variants: method
  dispatch:
    CPU: legacy::cpu::_th_ne_
    CUDA: legacy::cuda::_th_ne_

- func: ne_.Tensor(Tensor(a!) self, Tensor other) -> Tensor(a!)
  use_c10_dispatcher: unboxed_only
  variants: method
  dispatch:
    CPU: legacy::cpu::_th_ne_
    CUDA: legacy::cuda::_th_ne_

- func: __and__.Scalar(Tensor self, Scalar other) -> Tensor
  use_c10_dispatcher: full
  variants: method, function
  dispatch:
    CPU: legacy::cpu::_th_and
    CUDA: legacy::cuda::_th_and

- func: __and__.Tensor(Tensor self, Tensor other) -> Tensor
  use_c10_dispatcher: full
  variants: method, function
  dispatch:
    CPU: legacy::cpu::_th_and
    CUDA: legacy::cuda::_th_and

- func: __iand__.Scalar(Tensor(a!) self, Scalar other) -> Tensor(a!)
  use_c10_dispatcher: unboxed_only
  variants: method
  dispatch:
    CPU: legacy::cpu::_th_iand_
    CUDA: legacy::cuda::_th_iand_

- func: __iand__.Tensor(Tensor(a!) self, Tensor other) -> Tensor(a!)
  use_c10_dispatcher: unboxed_only
  variants: method
  dispatch:
    CPU: legacy::cpu::_th_iand_
    CUDA: legacy::cuda::_th_iand_

- func: __or__.Scalar(Tensor self, Scalar other) -> Tensor
  use_c10_dispatcher: full
  variants: method, function
  dispatch:
    CPU: legacy::cpu::_th_or
    CUDA: legacy::cuda::_th_or

- func: __or__.Tensor(Tensor self, Tensor other) -> Tensor
  use_c10_dispatcher: full
  variants: method, function
  dispatch:
    CPU: legacy::cpu::_th_or
    CUDA: legacy::cuda::_th_or

- func: __ior__.Scalar(Tensor(a!) self, Scalar other) -> Tensor(a!)
  use_c10_dispatcher: unboxed_only
  variants: method
  dispatch:
    CPU: legacy::cpu::_th_ior_
    CUDA: legacy::cuda::_th_ior_

- func: __ior__.Tensor(Tensor(a!) self, Tensor other) -> Tensor(a!)
  use_c10_dispatcher: unboxed_only
  variants: method
  dispatch:
    CPU: legacy::cpu::_th_ior_
    CUDA: legacy::cuda::_th_ior_

- func: __xor__.Scalar(Tensor self, Scalar other) -> Tensor
  use_c10_dispatcher: full
  variants: method, function
  dispatch:
    CPU: legacy::cpu::_th_xor
    CUDA: legacy::cuda::_th_xor

- func: __xor__.Tensor(Tensor self, Tensor other) -> Tensor
  use_c10_dispatcher: full
  variants: method, function
  dispatch:
    CPU: legacy::cpu::_th_xor
    CUDA: legacy::cuda::_th_xor

- func: __ixor__.Scalar(Tensor(a!) self, Scalar other) -> Tensor(a!)
  use_c10_dispatcher: unboxed_only
  variants: method
  dispatch:
    CPU: legacy::cpu::_th_ixor_
    CUDA: legacy::cuda::_th_ixor_

- func: __ixor__.Tensor(Tensor(a!) self, Tensor other) -> Tensor(a!)
  use_c10_dispatcher: unboxed_only
  variants: method
  dispatch:
    CPU: legacy::cpu::_th_ixor_
    CUDA: legacy::cuda::_th_ixor_

- func: __lshift__.Scalar(Tensor self, Scalar other) -> Tensor
  use_c10_dispatcher: full
  variants: method, function
  dispatch:
    CPU: legacy::cpu::_th_lshift
    CUDA: legacy::cuda::_th_lshift

- func: __lshift__.Tensor(Tensor self, Tensor other) -> Tensor
  use_c10_dispatcher: full
  variants: method, function
  dispatch:
    CPU: legacy::cpu::_th_lshift
    CUDA: legacy::cuda::_th_lshift

- func: __ilshift__.Scalar(Tensor(a!) self, Scalar other) -> Tensor(a!)
  use_c10_dispatcher: unboxed_only
  variants: method
  dispatch:
    CPU: legacy::cpu::_th_ilshift_
    CUDA: legacy::cuda::_th_ilshift_

- func: __ilshift__.Tensor(Tensor(a!) self, Tensor other) -> Tensor(a!)
  use_c10_dispatcher: unboxed_only
  variants: method
  dispatch:
    CPU: legacy::cpu::_th_ilshift_
    CUDA: legacy::cuda::_th_ilshift_

- func: __rshift__.Scalar(Tensor self, Scalar other) -> Tensor
  use_c10_dispatcher: full
  variants: method, function
  dispatch:
    CPU: legacy::cpu::_th_rshift
    CUDA: legacy::cuda::_th_rshift

- func: __rshift__.Tensor(Tensor self, Tensor other) -> Tensor
  use_c10_dispatcher: full
  variants: method, function
  dispatch:
    CPU: legacy::cpu::_th_rshift
    CUDA: legacy::cuda::_th_rshift

- func: __irshift__.Scalar(Tensor(a!) self, Scalar other) -> Tensor(a!)
  use_c10_dispatcher: unboxed_only
  variants: method
  dispatch:
    CPU: legacy::cpu::_th_irshift_
    CUDA: legacy::cuda::_th_irshift_

- func: __irshift__.Tensor(Tensor(a!) self, Tensor other) -> Tensor(a!)
  use_c10_dispatcher: unboxed_only
  variants: method
  dispatch:
    CPU: legacy::cpu::_th_irshift_
    CUDA: legacy::cuda::_th_irshift_

- func: lgamma_(Tensor(a!) self) -> Tensor(a!)
  use_c10_dispatcher: unboxed_only
  supports_named_tensor: True
  variants: method
  dispatch:
    CPU: _lgamma__cpu
    CUDA: legacy::cuda::_th_lgamma_

- func: atan2_(Tensor(a!) self, Tensor other) -> Tensor(a!)
  use_c10_dispatcher: unboxed_only
  variants: method

- func: tril_(Tensor(a!) self, int diagonal=0) -> Tensor(a!)
  use_c10_dispatcher: unboxed_only
  variants: method
  dispatch:
    CPU: tril_cpu_
    CUDA: tril_cuda_

- func: triu_(Tensor(a!) self, int diagonal=0) -> Tensor(a!)
  use_c10_dispatcher: unboxed_only
  variants: method
  dispatch:
    CPU: triu_cpu_
    CUDA: triu_cuda_

- func: digamma_(Tensor(a!) self) -> Tensor(a!)
  use_c10_dispatcher: unboxed_only
  supports_named_tensor: True
  variants: method

- func: polygamma_(Tensor(a!) self, int n) -> Tensor(a!)
  use_c10_dispatcher: unboxed_only
  supports_named_tensor: True
  variants: method

- func: renorm_(Tensor(a!) self, Scalar p, int dim, Scalar maxnorm) -> Tensor(a!)
  use_c10_dispatcher: unboxed_only
  variants: method
  dispatch:
    CPU: legacy::cpu::_th_renorm_
    CUDA: legacy::cuda::_th_renorm_

- func: pow_.Scalar(Tensor(a!) self, Scalar exponent) -> Tensor(a!)
  use_c10_dispatcher: unboxed_only
  supports_named_tensor: True
  variants: method
  dispatch:
    CPU: pow_
    CUDA: pow_

- func: pow_.Tensor(Tensor(a!) self, Tensor exponent) -> Tensor(a!)
  use_c10_dispatcher: unboxed_only
  supports_named_tensor: True
  variants: method
  dispatch:
    CPU: pow_
    CUDA: pow_

- func: lerp_.Scalar(Tensor(a!) self, Tensor end, Scalar weight) -> Tensor(a!)
  use_c10_dispatcher: unboxed_only
  variants: method
  dispatch:
    CPU: lerp_cpu_scalar_
    CUDA: lerp_cuda_scalar_

- func: lerp_.Tensor(Tensor(a!) self, Tensor end, Tensor weight) -> Tensor(a!)
  use_c10_dispatcher: unboxed_only
  variants: method
  dispatch:
    CPU: lerp_cpu_tensor_
    CUDA: lerp_cuda_tensor_

- func: fmod_.Scalar(Tensor(a!) self, Scalar other) -> Tensor(a!)
  use_c10_dispatcher: unboxed_only
  variants: method
  dispatch:
    CPU: legacy::cpu::_th_fmod_
    CUDA: legacy::cuda::_th_fmod_

- func: fmod_.Tensor(Tensor(a!) self, Tensor other) -> Tensor(a!)
  use_c10_dispatcher: unboxed_only
  variants: method
  dispatch:
    CPU: legacy::cpu::_th_fmod_
    CUDA: legacy::cuda::_th_fmod_

- func: remainder_.Scalar(Tensor(a!) self, Scalar other) -> Tensor(a!)
  use_c10_dispatcher: unboxed_only
  variants: method
  dispatch:
    CPU: legacy::cpu::_th_remainder_
    CUDA: legacy::cuda::_th_remainder_

- func: remainder_.Tensor(Tensor(a!) self, Tensor other) -> Tensor(a!)
  use_c10_dispatcher: unboxed_only
  variants: method
  dispatch:
    CPU: legacy::cpu::_th_remainder_
    CUDA: legacy::cuda::_th_remainder_

- func: addbmm_(Tensor(a!) self, Tensor batch1, Tensor batch2, *, Scalar beta=1, Scalar alpha=1) -> Tensor(a!)
  use_c10_dispatcher: unboxed_only
  variants: method
  dispatch:
    CPU: legacy::cpu::_th_addbmm_
    CUDA: legacy::cuda::_th_addbmm_

- func: addbmm.out(Tensor self, Tensor batch1, Tensor batch2, *, Scalar beta=1, Scalar alpha=1, Tensor(a!) out) -> Tensor(a!)
  dispatch:
    CPU: legacy::cpu::_th_addbmm_out
    CUDA: legacy::cuda::_th_addbmm_out

- func: addbmm(Tensor self, Tensor batch1, Tensor batch2, *, Scalar beta=1, Scalar alpha=1) -> Tensor
  use_c10_dispatcher: full
  variants: method, function
  dispatch:
    CPU: legacy::cpu::_th_addbmm
    CUDA: legacy::cuda::_th_addbmm

- func: addcdiv_(Tensor(a!) self, Tensor tensor1, Tensor tensor2, *, Scalar value=1) -> Tensor(a!)
  use_c10_dispatcher: unboxed_only
  variants: method

- func: random_.from(Tensor(a!) self, int from, int to, *, Generator? generator=None) -> Tensor(a!)
  variants: method
  dispatch:
    CPU: legacy::cpu::_th_random_
    CUDA: clamped_random_cuda_
  supports_named_tensor: True

- func: random_.to(Tensor(a!) self, int to, *, Generator? generator=None) -> Tensor(a!)
  variants: method
  dispatch:
    CPU: legacy::cpu::_th_random_
    CUDA: capped_random_cuda_
  supports_named_tensor: True

- func: random_(Tensor(a!) self, *, Generator? generator=None) -> Tensor(a!)
  variants: method
  dispatch:
    CPU: legacy::cpu::_th_random_
    CUDA: random_cuda_
  supports_named_tensor: True

- func: uniform_(Tensor(a!) self, float from=0, float to=1, *, Generator? generator=None) -> Tensor(a!)
  variants: method
  dispatch:
    CPU: legacy::cpu::_th_uniform_
    CUDA: uniform_cuda_
  supports_named_tensor: True

- func: normal_(Tensor(a!) self, float mean=0, float std=1, *, Generator? generator=None) -> Tensor(a!)
  variants: method
  dispatch:
    CPU: legacy::cpu::_th_normal_
    CUDA: normal_cuda_
  supports_named_tensor: True

- func: cauchy_(Tensor(a!) self, float median=0, float sigma=1, *, Generator? generator=None) -> Tensor(a!)
  variants: method
  dispatch:
    CPU: legacy::cpu::_th_cauchy_
    CUDA: cauchy_cuda_
  supports_named_tensor: True

- func: log_normal_(Tensor(a!) self, float mean=1, float std=2, *, Generator? generator=None) -> Tensor(a!)
  variants: method
  dispatch:
    CPU: legacy::cpu::_th_log_normal_
    CUDA: log_normal_cuda_
  supports_named_tensor: True

- func: exponential_(Tensor(a!) self, float lambd=1, *, Generator? generator=None) -> Tensor(a!)
  variants: method
  dispatch:
    CPU: legacy::cpu::_th_exponential_
    CUDA: exponential_cuda_
  supports_named_tensor: True

- func: geometric_(Tensor(a!) self, float p, *, Generator? generator=None) -> Tensor(a!)
  variants: method
  dispatch:
    CPU: legacy::cpu::_th_geometric_
    CUDA: geometric_cuda_
  supports_named_tensor: True

# wrappers for TH functions

- func: diag.out(Tensor self, int diagonal=0, *, Tensor(a!) out) -> Tensor(a!)
  dispatch:
    CPU: legacy::cpu::_th_diag_out
    CUDA: legacy::cuda::_th_diag_out

- func: diag(Tensor self, int diagonal=0) -> Tensor
  use_c10_dispatcher: full
  variants: method, function
  dispatch:
    CPU: legacy::cpu::_th_diag
    CUDA: legacy::cuda::_th_diag

- func: cross.out(Tensor self, Tensor other, int? dim=None, *, Tensor(a!) out) -> Tensor(a!)

- func: cross(Tensor self, Tensor other, int? dim=None) -> Tensor
  use_c10_dispatcher: full
  variants: method, function

- func: triu.out(Tensor self, int diagonal=0, *, Tensor(a!) out) -> Tensor(a!)
  dispatch:
    CPU: triu_cpu_out
    CUDA: triu_cuda_out

- func: triu(Tensor self, int diagonal=0) -> Tensor
  use_c10_dispatcher: full
  variants: method, function

- func: tril.out(Tensor self, int diagonal=0, *, Tensor(a!) out) -> Tensor(a!)
  dispatch:
    CPU: tril_cpu_out
    CUDA: tril_cuda_out

- func: tril(Tensor self, int diagonal=0) -> Tensor
  use_c10_dispatcher: full
  variants: method, function

- func: tril_indices(int row, int col, int offset=0, *, ScalarType? dtype=long, Layout? layout=None, Device? device=None, bool? pin_memory=None) -> Tensor
  dispatch:
    CPU: tril_indices_cpu
    CUDA: tril_indices_cuda

- func: triu_indices(int row, int col, int offset=0, *, ScalarType? dtype=long, Layout? layout=None, Device? device=None, bool? pin_memory=None) -> Tensor
  dispatch:
    CPU: triu_indices_cpu
    CUDA: triu_indices_cuda

- func: trace(Tensor self) -> Tensor
  use_c10_dispatcher: full
  variants: method, function
  dispatch:
    CPU: legacy::cpu::_th_trace
    CUDA: legacy::cuda::_th_trace

- func: ne.Scalar_out(Tensor self, Scalar other, *, Tensor(a!) out) -> Tensor(a!)
  dispatch:
    CPU: ne_scalar_out_cpu
    CUDA: ne_scalar_out_cuda
    QuantizedCPU: ne_out_quantized_cpu

- func: ne.Scalar(Tensor self, Scalar other) -> Tensor
  use_c10_dispatcher: full
  variants: method, function
  dispatch:
    CPU: legacy::cpu::_th_ne
    CUDA: legacy::cuda::_th_ne
    QuantizedCPU: ne_quantized_cpu

- func: ne.Tensor_out(Tensor self, Tensor other, *, Tensor(a!) out) -> Tensor(a!)
  dispatch:
    CPU: ne_out_cpu
    CUDA: ne_out_cuda
    QuantizedCPU: ne_out_quantized_cpu

- func: ne.Tensor(Tensor self, Tensor other) -> Tensor
  use_c10_dispatcher: full
  variants: method, function
  dispatch:
    CPU: legacy::cpu::_th_ne
    CUDA: legacy::cuda::_th_ne
    QuantizedCPU: ne_quantized_cpu

- func: eq.Scalar_out(Tensor self, Scalar other, *, Tensor(a!) out) -> Tensor(a!)
  dispatch:
    CPU: eq_scalar_out_cpu
    CUDA: eq_scalar_out_cuda
    QuantizedCPU: eq_out_quantized_cpu

- func: eq.Scalar(Tensor self, Scalar other) -> Tensor
  use_c10_dispatcher: full
  variants: method, function
  dispatch:
    CPU: legacy::cpu::_th_eq
    CUDA: legacy::cuda::_th_eq
    QuantizedCPU: eq_quantized_cpu

- func: eq.Tensor_out(Tensor self, Tensor other, *, Tensor(a!) out) -> Tensor(a!)
  dispatch:
    CPU: eq_out_cpu
    CUDA: eq_out_cuda
    QuantizedCPU: eq_out_quantized_cpu

- func: eq.Tensor(Tensor self, Tensor other) -> Tensor
  use_c10_dispatcher: full
  variants: method, function
  dispatch:
    CPU: legacy::cpu::_th_eq
    CUDA: legacy::cuda::_th_eq
    QuantizedCPU: eq_quantized_cpu

- func: ge.Scalar_out(Tensor self, Scalar other, *, Tensor(a!) out) -> Tensor(a!)
  dispatch:
    CPU: ge_scalar_out_cpu
    CUDA: ge_scalar_out_cuda
    QuantizedCPU: ge_out_quantized_cpu

- func: ge.Scalar(Tensor self, Scalar other) -> Tensor
  use_c10_dispatcher: full
  variants: method, function
  dispatch:
    CPU: legacy::cpu::_th_ge
    CUDA: legacy::cuda::_th_ge
    QuantizedCPU: ge_quantized_cpu

- func: ge.Tensor_out(Tensor self, Tensor other, *, Tensor(a!) out) -> Tensor(a!)
  dispatch:
    CPU: ge_out_cpu
    CUDA: ge_out_cuda
    QuantizedCPU: ge_out_quantized_cpu

- func: ge.Tensor(Tensor self, Tensor other) -> Tensor
  use_c10_dispatcher: full
  variants: method, function
  dispatch:
    CPU: legacy::cpu::_th_ge
    CUDA: legacy::cuda::_th_ge
    QuantizedCPU: ge_quantized_cpu

- func: le.Scalar_out(Tensor self, Scalar other, *, Tensor(a!) out) -> Tensor(a!)
  dispatch:
    CPU: le_scalar_out_cpu
    CUDA: le_scalar_out_cuda
    QuantizedCPU: le_out_quantized_cpu

- func: le.Scalar(Tensor self, Scalar other) -> Tensor
  use_c10_dispatcher: full
  variants: method, function
  dispatch:
    CPU: legacy::cpu::_th_le
    CUDA: legacy::cuda::_th_le
    QuantizedCPU: le_quantized_cpu

- func: le.Tensor_out(Tensor self, Tensor other, *, Tensor(a!) out) -> Tensor(a!)
  dispatch:
    CPU: le_out_cpu
    CUDA: le_out_cuda
    QuantizedCPU: le_out_quantized_cpu

- func: le.Tensor(Tensor self, Tensor other) -> Tensor
  use_c10_dispatcher: full
  variants: method, function
  dispatch:
    CPU: legacy::cpu::_th_le
    CUDA: legacy::cuda::_th_le
    QuantizedCPU: le_quantized_cpu

- func: gt.Scalar_out(Tensor self, Scalar other, *, Tensor(a!) out) -> Tensor(a!)
  dispatch:
    CPU: gt_scalar_out_cpu
    CUDA: gt_scalar_out_cuda
    QuantizedCPU: gt_out_quantized_cpu

- func: gt.Scalar(Tensor self, Scalar other) -> Tensor
  use_c10_dispatcher: full
  variants: method, function
  dispatch:
    CPU: legacy::cpu::_th_gt
    CUDA: legacy::cuda::_th_gt
    QuantizedCPU: gt_quantized_cpu

- func: gt.Tensor_out(Tensor self, Tensor other, *, Tensor(a!) out) -> Tensor(a!)
  dispatch:
    CPU: gt_out_cpu
    CUDA: gt_out_cuda
    QuantizedCPU: gt_out_quantized_cpu

- func: gt.Tensor(Tensor self, Tensor other) -> Tensor
  use_c10_dispatcher: full
  variants: method, function
  dispatch:
    CPU: legacy::cpu::_th_gt
    CUDA: legacy::cuda::_th_gt
    QuantizedCPU: gt_quantized_cpu

- func: lt.Scalar_out(Tensor self, Scalar other, *, Tensor(a!) out) -> Tensor(a!)
  dispatch:
    CPU: lt_scalar_out_cpu
    CUDA: lt_scalar_out_cuda
    QuantizedCPU: lt_out_quantized_cpu

- func: lt.Scalar(Tensor self, Scalar other) -> Tensor
  use_c10_dispatcher: full
  variants: method, function
  dispatch:
    CPU: legacy::cpu::_th_lt
    CUDA: legacy::cuda::_th_lt
    QuantizedCPU: lt_quantized_cpu

- func: lt.Tensor_out(Tensor self, Tensor other, *, Tensor(a!) out) -> Tensor(a!)
  dispatch:
    CPU: lt_out_cpu
    CUDA: lt_out_cuda
    QuantizedCPU: lt_out_quantized_cpu

- func: lt.Tensor(Tensor self, Tensor other) -> Tensor
  use_c10_dispatcher: full
  variants: method, function
  dispatch:
    CPU: legacy::cpu::_th_lt
    CUDA: legacy::cuda::_th_lt
    QuantizedCPU: lt_quantized_cpu

- func: take.out(Tensor self, Tensor index, *, Tensor(a!) out) -> Tensor(a!)
  dispatch:
    CPU: legacy::cpu::_th_take_out
    CUDA: legacy::cuda::_th_take_out

- func: take(Tensor self, Tensor index) -> Tensor
  use_c10_dispatcher: full
  variants: method, function
  dispatch:
    CPU: legacy::cpu::_th_take
    CUDA: legacy::cuda::_th_take

- func: index_select.out(Tensor self, int dim, Tensor index, *, Tensor(a!) out) -> Tensor(a!)
  dispatch:
    CPU: legacy::cpu::_th_index_select_out
    CUDA: legacy::cuda::_th_index_select_out

- func: index_select(Tensor self, int dim, Tensor index) -> Tensor
  use_c10_dispatcher: full
  variants: method, function
  dispatch:
    CPU: legacy::cpu::_th_index_select
    CUDA: legacy::cuda::_th_index_select
    SparseCPU: index_select_sparse
    SparseCUDA: index_select_sparse

- func: masked_select.out(Tensor self, Tensor mask, *, Tensor(a!) out) -> Tensor(a!)
  dispatch:
    CPU: masked_select_out_cpu
    CUDA: masked_select_out_cuda
  supports_named_tensor: True

- func: masked_select(Tensor self, Tensor mask) -> Tensor
  use_c10_dispatcher: full
  variants: method, function
  dispatch:
    CPU: masked_select_cpu
    CUDA: masked_select_cuda
  supports_named_tensor: True

- func: nonzero.out(Tensor self, *, Tensor(a!) out) -> Tensor(a!)
  dispatch:
    CPU: legacy::cpu::_th_nonzero_out
    CUDA: legacy::cuda::_th_nonzero_out

- func: nonzero(Tensor self) -> Tensor
  use_c10_dispatcher: full
  variants: method, function
  dispatch:
    CPU: legacy::cpu::_th_nonzero
    CUDA: legacy::cuda::_th_nonzero

- func: nonzero_numpy(Tensor self) -> Tensor[]
  use_c10_dispatcher: unboxed_only
  variants: method, function

- func: gather.out(Tensor self, int dim, Tensor index, *, bool sparse_grad=False, Tensor(a!) out) -> Tensor(a!)
  dispatch:
    CPU: gather_out_cpu
    CUDA: gather_out_cuda

- func: gather(Tensor self, int dim, Tensor index, *, bool sparse_grad=False) -> Tensor
  use_c10_dispatcher: full
  variants: method, function
  dispatch:
    CPU: gather_cpu
    CUDA: gather_cuda

- func: _gather_sparse_backward(Tensor self, int dim, Tensor index, Tensor grad) -> Tensor
  use_c10_dispatcher: full

- func: addcmul.out(Tensor self, Tensor tensor1, Tensor tensor2, *, Scalar value=1, Tensor(a!) out) -> Tensor(a!)

- func: addcmul(Tensor self, Tensor tensor1, Tensor tensor2, *, Scalar value=1) -> Tensor
  use_c10_dispatcher: full
  variants: method, function

- func: addcmul_(Tensor(a!) self, Tensor tensor1, Tensor tensor2, *, Scalar value=1) -> Tensor(a!)
  use_c10_dispatcher: unboxed_only
  variants: method

- func: addcdiv.out(Tensor self, Tensor tensor1, Tensor tensor2, *, Scalar value=1, Tensor(a!) out) -> Tensor(a!)

- func: addcdiv(Tensor self, Tensor tensor1, Tensor tensor2, *, Scalar value=1) -> Tensor
  use_c10_dispatcher: full
  variants: method, function

- func: lstsq.X(Tensor self, Tensor A, *, Tensor(a!) X, Tensor(b!) qr) -> (Tensor(a!) solution, Tensor(b!) QR)
  dispatch:
    CPU: legacy::cpu::_th_gels_out
    CUDA: legacy::cuda::_th_gels_out

- func: lstsq(Tensor self, Tensor A) -> (Tensor solution, Tensor QR)
  use_c10_dispatcher: unboxed_only
  variants: method, function
  dispatch:
    CPU: legacy::cpu::_th_gels
    CUDA: legacy::cuda::_th_gels

- func: triangular_solve.X(Tensor self, Tensor A, bool upper=True, bool transpose=False, bool unitriangular=False, *, Tensor(a!) X, Tensor(b!) M) -> (Tensor(a!) solution, Tensor(b!) cloned_coefficient)

- func: triangular_solve(Tensor self, Tensor A, bool upper=True, bool transpose=False, bool unitriangular=False) -> (Tensor solution, Tensor cloned_coefficient)
  use_c10_dispatcher: unboxed_only
  variants: method, function

- func: _triangular_solve_helper(Tensor self, Tensor A, bool upper, bool transpose, bool unitriangular) -> (Tensor, Tensor)
  use_c10_dispatcher: unboxed_only
  variants: function
  dispatch:
    CPU: _triangular_solve_helper_cpu
    CUDA: _triangular_solve_helper_cuda

- func: symeig.e(Tensor self, bool eigenvectors=False, bool upper=True, *, Tensor(a!) e, Tensor(b!) V) -> (Tensor(a!) eigenvalues, Tensor(b!) eigenvectors)

- func: symeig(Tensor self, bool eigenvectors=False, bool upper=True) -> (Tensor eigenvalues, Tensor eigenvectors)
  use_c10_dispatcher: unboxed_only
  variants: method, function

- func: _symeig_helper(Tensor self, bool eigenvectors, bool upper) -> (Tensor, Tensor)
  use_c10_dispatcher: unboxed_only
  variants: function
  dispatch:
    CPU: _symeig_helper_cpu
    CUDA: _symeig_helper_cuda

- func: eig.e(Tensor self, bool eigenvectors=False, *, Tensor(a!) e, Tensor(b!) v) -> (Tensor(a!) eigenvalues, Tensor(b!) eigenvectors)
  dispatch:
    CPU: legacy::cpu::_th_eig_out
    CUDA: legacy::cuda::_th_eig_out

- func: eig(Tensor self, bool eigenvectors=False) -> (Tensor eigenvalues, Tensor eigenvectors)
  use_c10_dispatcher: unboxed_only
  variants: method, function
  dispatch:
    CPU: legacy::cpu::_th_eig
    CUDA: legacy::cuda::_th_eig

- func: svd.U(Tensor self, bool some=True, bool compute_uv=True, *, Tensor(a!) U, Tensor(b!) S, Tensor(c!) V) -> (Tensor(a!) U, Tensor(b!) S, Tensor(c!) V)

- func: svd(Tensor self, bool some=True, bool compute_uv=True) -> (Tensor U, Tensor S, Tensor V)
  use_c10_dispatcher: unboxed_only
  variants: method, function

- func: _svd_helper(Tensor self, bool some, bool compute_uv) -> (Tensor, Tensor, Tensor)
  use_c10_dispatcher: unboxed_only
  variants: function
  dispatch:
    CPU: _svd_helper_cpu
    CUDA: _svd_helper_cuda

- func: cholesky.out(Tensor self, bool upper=False, *, Tensor(a!) out) -> Tensor(a!)

- func: cholesky(Tensor self, bool upper=False) -> Tensor
  use_c10_dispatcher: full
  variants: method, function

- func: _cholesky_helper(Tensor self, bool upper) -> Tensor
  use_c10_dispatcher: full
  variants: function
  dispatch:
    CPU: _cholesky_helper_cpu
    CUDA: _cholesky_helper_cuda

- func: cholesky_solve.out(Tensor self, Tensor input2, bool upper=False, *, Tensor(a!) out) -> Tensor(a!)

- func: cholesky_solve(Tensor self, Tensor input2, bool upper=False) -> Tensor
  use_c10_dispatcher: full
  variants: method, function

- func: _cholesky_solve_helper(Tensor self, Tensor A, bool upper) -> Tensor
  use_c10_dispatcher: full
  variants: function
  dispatch:
    CPU: _cholesky_solve_helper_cpu
    CUDA: _cholesky_solve_helper_cuda

- func: solve(Tensor self, Tensor A) -> (Tensor solution, Tensor LU)
  use_c10_dispatcher: unboxed_only
  variants: function, method

- func: solve.solution(Tensor self, Tensor A, *, Tensor(a!) solution, Tensor(b!) lu) -> (Tensor(a!) solution, Tensor(b!) LU)

- func: _solve_helper(Tensor self, Tensor A) -> (Tensor, Tensor)
  use_c10_dispatcher: unboxed_only
  variants: function
  dispatch:
    CPU: _solve_helper_cpu
    CUDA: _solve_helper_cuda

- func: cholesky_inverse.out(Tensor self, bool upper=False, *, Tensor(a!) out) -> Tensor(a!)
  dispatch:
    CPU: legacy::cpu::_th_potri_out
    CUDA: legacy::cuda::_th_potri_out

- func: cholesky_inverse(Tensor self, bool upper=False) -> Tensor
  use_c10_dispatcher: full
  variants: method, function
  dispatch:
    CPU: legacy::cpu::_th_potri
    CUDA: legacy::cuda::_th_potri

- func: qr.Q(Tensor self, bool some=True, *, Tensor(a!) Q, Tensor(b!) R) -> (Tensor(a!) Q, Tensor(b!) R)

- func: qr(Tensor self, bool some=True) -> (Tensor Q, Tensor R)
  use_c10_dispatcher: unboxed_only
  variants: method, function

- func: _qr_helper(Tensor self, bool some) -> (Tensor, Tensor)
  use_c10_dispatcher: unboxed_only
  variants: function
  dispatch:
    CPU: _qr_helper_cpu
    CUDA: _qr_helper_cuda

- func: geqrf.a(Tensor self, *, Tensor(a!) a, Tensor(b!) tau) -> (Tensor(a!) a, Tensor(b!) tau)
  dispatch:
    CPU: legacy::cpu::_th_geqrf_out
    CUDA: legacy::cuda::_th_geqrf_out

- func: geqrf(Tensor self) -> (Tensor a, Tensor tau)
  use_c10_dispatcher: unboxed_only
  variants: method, function
  dispatch:
    CPU: legacy::cpu::_th_geqrf
    CUDA: legacy::cuda::_th_geqrf

- func: orgqr.out(Tensor self, Tensor input2, *, Tensor(a!) out) -> Tensor(a!)
  dispatch:
    CPU: legacy::cpu::_th_orgqr_out

- func: orgqr(Tensor self, Tensor input2) -> Tensor
  use_c10_dispatcher: full
  variants: method, function
  dispatch:
    CPU: legacy::cpu::_th_orgqr

- func: ormqr.out(Tensor self, Tensor input2, Tensor input3, bool left=True, bool transpose=False, *, Tensor(a!) out) -> Tensor(a!)
  dispatch:
    CPU: legacy::cpu::_th_ormqr_out

- func: ormqr(Tensor self, Tensor input2, Tensor input3, bool left=True, bool transpose=False) -> Tensor
  use_c10_dispatcher: full
  variants: method, function
  dispatch:
    CPU: legacy::cpu::_th_ormqr

- func: _lu_with_info(Tensor self, bool pivot=True, bool check_errors=True) -> (Tensor, Tensor, Tensor)
  use_c10_dispatcher: unboxed_only
  variants: function
  dispatch:
    CPU: _lu_with_info_cpu
    CUDA: _lu_with_info_cuda

- func: lu_solve.out(Tensor self, Tensor LU_data, Tensor LU_pivots, *, Tensor(a!) out) -> Tensor(a!)

- func: lu_solve(Tensor self, Tensor LU_data, Tensor LU_pivots) -> Tensor
  use_c10_dispatcher: full
  variants: method, function

- func: _lu_solve_helper(Tensor self, Tensor LU_data, Tensor LU_pivots) -> Tensor
  use_c10_dispatcher: full
  variants: function
  dispatch:
    CPU: _lu_solve_helper_cpu
    CUDA: _lu_solve_helper_cuda

# TODO: remove dispatch section when porting TH CUDA to ATen
- func: multinomial.out(Tensor self, int num_samples, bool replacement=False, *, Generator? generator=None, Tensor(a!) out) -> Tensor(a!)
  dispatch:
    CPU: multinomial_out
    CUDA: multinomial_out

- func: multinomial(Tensor self, int num_samples, bool replacement=False, *, Generator? generator=None) -> Tensor
  variants: method, function
  dispatch:
    CPU: multinomial
    CUDA: multinomial

- func: _multinomial_alias_setup(Tensor probs) -> (Tensor, Tensor)
  use_c10_dispatcher: unboxed_only
  variants: function
  dispatch:
    CPU: legacy::cpu::_th_multinomial_alias_setup
    CUDA: legacy::cuda::_th_multinomial_alias_setup

- func: _multinomial_alias_draw(Tensor J, Tensor q, int num_samples, *, Generator? generator=None) -> Tensor
  variants: function
  dispatch:
    CPU: legacy::cpu::_th_multinomial_alias_draw
    CUDA: legacy::cuda::_th_multinomial_alias_draw

- func: lgamma.out(Tensor self, *, Tensor(a!) out) -> Tensor(a!)
  supports_named_tensor: True
  dispatch:
    CPU: _lgamma_out_cpu
    CUDA: legacy::cuda::_th_lgamma_out

- func: lgamma(Tensor self) -> Tensor
  use_c10_dispatcher: full
  supports_named_tensor: True
  variants: method, function
  dispatch:
    CPU: lgamma
    CUDA: legacy::cuda::_th_lgamma

- func: digamma.out(Tensor self, *, Tensor(a!) out) -> Tensor(a!)
  supports_named_tensor: True

- func: digamma(Tensor self) -> Tensor
  use_c10_dispatcher: full
  supports_named_tensor: True
  variants: method, function

- func: polygamma.out(int n, Tensor self, *, Tensor(a!) out) -> Tensor(a!)
  supports_named_tensor: True

- func: polygamma(int n, Tensor self) -> Tensor
  use_c10_dispatcher: full
  supports_named_tensor: True
  variants: method, function

- func: erfinv(Tensor self) -> Tensor
  use_c10_dispatcher: full
  supports_named_tensor: True
  variants: method, function

- func: erfinv_(Tensor(a!) self) -> Tensor(a!)
  use_c10_dispatcher: unboxed_only
  supports_named_tensor: True
  variants: method

- func: erfinv.out(Tensor self, *, Tensor(a!) out) -> Tensor(a!)
  supports_named_tensor: True
  dispatch:
    CPU: erfinv_out
    CUDA: erfinv_out

- func: sign(Tensor self) -> Tensor
  use_c10_dispatcher: unboxed_only
  variants: function, method
  supports_named_tensor: True

- func: sign_(Tensor(a!) self) -> Tensor(a!)
  use_c10_dispatcher: unboxed_only
  variants: method
  supports_named_tensor: True

- func: sign.out(Tensor self, *, Tensor(a!) out) -> Tensor(a!)
  supports_named_tensor: True
  dispatch:
    CPU: sign_out
    CUDA: sign_out

- func: dist(Tensor self, Tensor other, Scalar p=2) -> Tensor
  use_c10_dispatcher: full
  variants: method, function
  dispatch:
    CPU: legacy::cpu::_th_dist
    CUDA: legacy::cuda::_th_dist

- func: atan2.out(Tensor self, Tensor other, *, Tensor(a!) out) -> Tensor(a!)

- func: atan2(Tensor self, Tensor other) -> Tensor
  use_c10_dispatcher: full
  variants: method, function

- func: lerp.Scalar_out(Tensor self, Tensor end, Scalar weight, *, Tensor(a!) out) -> Tensor(a!)
  dispatch:
    CPU: lerp_cpu_scalar_out
    CUDA: lerp_cuda_scalar_out

- func: lerp.Tensor_out(Tensor self, Tensor end, Tensor weight, *, Tensor(a!) out) -> Tensor(a!)
  dispatch:
    CPU: lerp_cpu_tensor_out
    CUDA: lerp_cuda_tensor_out

- func: lerp.Scalar(Tensor self, Tensor end, Scalar weight) -> Tensor
  use_c10_dispatcher: full
  variants: method, function
  dispatch:
    CPU: lerp_cpu_scalar
    CUDA: lerp_cuda_scalar

- func: lerp.Tensor(Tensor self, Tensor end, Tensor weight) -> Tensor
  use_c10_dispatcher: full
  variants: method, function
  dispatch:
    CPU: lerp_cpu_tensor
    CUDA: lerp_cuda_tensor

- func: histc.out(Tensor self, int bins=100, Scalar min=0, Scalar max=0, *, Tensor(a!) out) -> Tensor(a!)
  dispatch:
    CPU: legacy::cpu::_th_histc_out
    CUDA: _histc_out_cuda

- func: histc(Tensor self, int bins=100, Scalar min=0, Scalar max=0) -> Tensor
  use_c10_dispatcher: full
  variants: method, function
  dispatch:
    CPU: legacy::cpu::_th_histc
    CUDA: _histc_cuda

- func: fmod.Scalar_out(Tensor self, Scalar other, *, Tensor(a!) out) -> Tensor(a!)
  dispatch:
    CPU: legacy::cpu::_th_fmod_out
    CUDA: legacy::cuda::_th_fmod_out

- func: fmod.Scalar(Tensor self, Scalar other) -> Tensor
  use_c10_dispatcher: full
  variants: method, function
  dispatch:
    CPU: legacy::cpu::_th_fmod
    CUDA: legacy::cuda::_th_fmod

- func: fmod.Tensor_out(Tensor self, Tensor other, *, Tensor(a!) out) -> Tensor(a!)
  dispatch:
    CPU: legacy::cpu::_th_fmod_out
    CUDA: legacy::cuda::_th_fmod_out

- func: fmod.Tensor(Tensor self, Tensor other) -> Tensor
  use_c10_dispatcher: full
  variants: method, function
  dispatch:
    CPU: legacy::cpu::_th_fmod
    CUDA: legacy::cuda::_th_fmod

- func: remainder.Scalar_out(Tensor self, Scalar other, *, Tensor(a!) out) -> Tensor(a!)
  dispatch:
    CPU: legacy::cpu::_th_remainder_out
    CUDA: legacy::cuda::_th_remainder_out

- func: remainder.Scalar(Tensor self, Scalar other) -> Tensor
  use_c10_dispatcher: full
  variants: method, function
  dispatch:
    CPU: legacy::cpu::_th_remainder
    CUDA: legacy::cuda::_th_remainder

- func: remainder.Tensor_out(Tensor self, Tensor other, *, Tensor(a!) out) -> Tensor(a!)
  dispatch:
    CPU: legacy::cpu::_th_remainder_out
    CUDA: legacy::cuda::_th_remainder_out

- func: remainder.Tensor(Tensor self, Tensor other) -> Tensor
  use_c10_dispatcher: full
  variants: method, function
  dispatch:
    CPU: legacy::cpu::_th_remainder
    CUDA: legacy::cuda::_th_remainder

- func: min.out(Tensor self, Tensor other, *, Tensor(a!) out) -> Tensor(a!)
  dispatch:
    CPU: legacy::cpu::_th_min_out
    CUDA: legacy::cuda::_th_min_out

- func: min.other(Tensor self, Tensor other) -> Tensor
  use_c10_dispatcher: full
  variants: method, function
  dispatch:
    CPU: legacy::cpu::_th_min
    CUDA: legacy::cuda::_th_min

- func: min(Tensor self) -> Tensor
  use_c10_dispatcher: full
  variants: method, function
  dispatch:
    CPU: legacy::cpu::_th_min
    CUDA: legacy::cuda::_th_min
    QuantizedCPU: min_quant

- func: max.out(Tensor self, Tensor other, *, Tensor(a!) out) -> Tensor(a!)
  dispatch:
    CPU: legacy::cpu::_th_max_out
    CUDA: legacy::cuda::_th_max_out

- func: max.other(Tensor self, Tensor other) -> Tensor
  use_c10_dispatcher: full
  variants: method, function
  dispatch:
    CPU: legacy::cpu::_th_max
    CUDA: legacy::cuda::_th_max

- func: max(Tensor self) -> Tensor
  use_c10_dispatcher: full
  variants: method, function
  dispatch:
    CPU: legacy::cpu::_th_max
    CUDA: legacy::cuda::_th_max
    QuantizedCPU: max_quant

- func: median(Tensor self) -> Tensor
  use_c10_dispatcher: full
  variants: method, function
  dispatch:
    CPU: median_cpu
    CUDA: median_cuda

- func: sort.values(Tensor self, int dim=-1, bool descending=False, *, Tensor(a!) values, Tensor(b!) indices) -> (Tensor(a!) values, Tensor(b!) indices)
  dispatch:
    CPU: legacy::cpu::_th_sort_out
    CUDA: legacy::cuda::_th_sort_out

- func: sort(Tensor self, int dim=-1, bool descending=False) -> (Tensor values, Tensor indices)
  use_c10_dispatcher: unboxed_only
  variants: method, function
  dispatch:
    CPU: legacy::cpu::_th_sort
    CUDA: legacy::cuda::_th_sort
    QuantizedCPU: sort_quant

- func: argsort(Tensor self, int dim=-1, bool descending=False) -> Tensor
  use_c10_dispatcher: full
  variants: method, function

- func: topk.values(Tensor self, int k, int dim=-1, bool largest=True, bool sorted=True, *, Tensor(a!) values, Tensor(b!) indices) ->(Tensor(a!) values, Tensor(b!) indices)
  dispatch:
    CPU: topk_out_cpu
    CUDA: legacy::cuda::_th_topk_out

- func: topk(Tensor self, int k, int dim=-1, bool largest=True, bool sorted=True) -> (Tensor values, Tensor indices)
  use_c10_dispatcher: unboxed_only
  variants: method, function

- func: all(Tensor self) -> Tensor
  use_c10_dispatcher: full
  variants: method, function

- func: any(Tensor self) -> Tensor
  use_c10_dispatcher: full
  variants: method, function

- func: renorm.out(Tensor self, Scalar p, int dim, Scalar maxnorm, *, Tensor(a!) out) -> Tensor(a!)
  dispatch:
    CPU: legacy::cpu::_th_renorm_out
    CUDA: legacy::cuda::_th_renorm_out

- func: renorm(Tensor self, Scalar p, int dim, Scalar maxnorm) -> Tensor
  use_c10_dispatcher: full
  variants: method, function
  dispatch:
    CPU: legacy::cpu::_th_renorm
    CUDA: legacy::cuda::_th_renorm

- func: unfold(Tensor(a) self, int dimension, int size, int step) -> Tensor(a)
  use_c10_dispatcher: unboxed_only
  variants: method
  dispatch:
    CPU: legacy::cpu::_th_unfold
    CUDA: legacy::cuda::_th_unfold

- func: equal(Tensor self, Tensor other) -> bool
  use_c10_dispatcher: full
  variants: method, function
  dispatch:
    CPU: legacy::cpu::_th_equal
    CUDA: legacy::cuda::_th_equal
    QuantizedCPU: quantized_equal

- func: pow.Tensor_Tensor_out(Tensor self, Tensor exponent, *, Tensor(a!) out) -> Tensor(a!)
  supports_named_tensor: True
  dispatch:
    CPU: pow_out
    CUDA: pow_out

- func: pow.Tensor_Tensor(Tensor self, Tensor exponent) -> Tensor
  use_c10_dispatcher: full
  supports_named_tensor: True
  variants: method, function
  dispatch:
    CPU: pow
    CUDA: pow

- func: pow.Scalar_out(Scalar self, Tensor exponent, *, Tensor(a!) out) -> Tensor(a!)
  supports_named_tensor: True
  dispatch:
    CPU: pow_out
    CUDA: pow_out

- func: pow.Scalar(Scalar self, Tensor exponent) -> Tensor
  use_c10_dispatcher: full
  supports_named_tensor: True
  dispatch:
    CPU: pow
    CUDA: pow

- func: normal.Tensor_float_out(Tensor mean, float std=1, *, Generator? generator=None, Tensor(a!) out) -> Tensor(a!)
  dispatch:
    CPU: legacy::cpu::_th_normal_out
    CUDA: normal_out_cuda

- func: normal.Tensor_float(Tensor mean, float std=1, *, Generator? generator=None) -> Tensor
  dispatch:
    CPU: legacy::cpu::_th_normal
    CUDA: normal_cuda

- func: normal.float_Tensor_out(float mean, Tensor std, *, Generator? generator=None, Tensor(a!) out) -> Tensor(a!)
  dispatch:
    CPU: legacy::cpu::_th_normal_out
    CUDA: normal_out_cuda

- func: normal.float_Tensor(float mean, Tensor std, *, Generator? generator=None) -> Tensor
  dispatch:
    CPU: legacy::cpu::_th_normal
    CUDA: normal_cuda

- func: normal.Tensor_Tensor_out(Tensor mean, Tensor std, *, Generator? generator=None, Tensor(a!) out) -> Tensor(a!)
  dispatch:
    CPU: legacy::cpu::_th_normal_out
    CUDA: normal_out_cuda

- func: normal.Tensor_Tensor(Tensor mean, Tensor std, *, Generator? generator=None) -> Tensor
  dispatch:
    CPU: legacy::cpu::_th_normal
    CUDA: normal_cuda

- func: normal.float_float(float mean, float std, int[] size, *, Generator? generator=None, ScalarType? dtype=None, Layout? layout=None, Device? device=None, bool? pin_memory=None) -> Tensor

- func: normal.float_float_out(float mean, float std, int[] size, *, Generator? generator=None, Tensor(a!) out) -> Tensor(a!)

- func: alias(Tensor(a) self) -> Tensor(a)
  use_c10_dispatcher: unboxed_only
  variants: method, function
  supports_named_tensor: True

- func: _addr(Tensor self, Tensor vec1, Tensor vec2, *, Scalar beta=1, Scalar alpha=1) -> Tensor
  use_c10_dispatcher: full
  dispatch:
    CPU: legacy::cpu::_th_addr
    CUDA: legacy::cuda::_th_addr

- func: _addr_(Tensor(a!) self, Tensor vec1, Tensor vec2, *, Scalar beta=1, Scalar alpha=1) -> Tensor(a!)
  use_c10_dispatcher: unboxed_only
  dispatch:
    CPU: legacy::cpu::_th_addr_
    CUDA: legacy::cuda::_th_addr_

- func: _addr.out(Tensor self, Tensor vec1, Tensor vec2, *, Scalar beta=1, Scalar alpha=1, Tensor(a!) out) -> Tensor(a!)
  dispatch:
    CPU: legacy::cpu::_th_addr_out
    CUDA: legacy::cuda::_th_addr_out

- func: _index_copy_(Tensor(a!) self, int dim, Tensor index, Tensor source) -> Tensor(a!)
  use_c10_dispatcher: unboxed_only
  dispatch:
    CPU: legacy::cpu::_th_index_copy_
    CUDA: legacy::cuda::_th_index_copy_

- func: _cumsum(Tensor self, int dim) -> Tensor
  use_c10_dispatcher: full
  dispatch:
    CPU: legacy::cpu::_th_cumsum
    CUDA: legacy::cuda::_th_cumsum

- func: _cumsum.out(Tensor self, int dim, *, Tensor(a!) out) -> Tensor(a!)
  dispatch:
    CPU: legacy::cpu::_th_cumsum_out
    CUDA: legacy::cuda::_th_cumsum_out

- func: _cumprod(Tensor self, int dim) -> Tensor
  use_c10_dispatcher: full
  dispatch:
    CPU: legacy::cpu::_th_cumprod
    CUDA: legacy::cuda::_th_cumprod

- func: _cumprod.out(Tensor self, int dim, *, Tensor(a!) out) -> Tensor(a!)
  dispatch:
    CPU: legacy::cpu::_th_cumprod_out
    CUDA: legacy::cuda::_th_cumprod_out

- func: _var(Tensor self, bool unbiased=True) -> Tensor
  use_c10_dispatcher: full
  dispatch:
    CPU: legacy::cpu::_th_var
    CUDA: legacy::cuda::_th_var
  supports_named_tensor: True

- func: _std(Tensor self, bool unbiased=True) -> Tensor
  use_c10_dispatcher: full
  dispatch:
    CPU: legacy::cpu::_th_std
    CUDA: legacy::cuda::_th_std
  supports_named_tensor: True

- func: _cat(Tensor[] tensors, int dim=0) -> Tensor
  use_c10_dispatcher: unboxed_only
  dispatch:
    CPU: legacy::cpu::_th_cat
    CUDA: legacy::cuda::_th_cat

- func: _cat.out(Tensor[] tensors, int dim=0, *, Tensor(a!) out) -> Tensor(a!)
  dispatch:
    CPU: legacy::cpu::_th_cat_out
    CUDA: legacy::cuda::_th_cat_out

- func: _mode(Tensor self, int dim=-1, bool keepdim=False) -> (Tensor, Tensor)
  use_c10_dispatcher: unboxed_only
  dispatch:
    CPU: legacy::cpu::_th_mode
    CUDA: legacy::cuda::_th_mode

- func: _mode.values(Tensor self, int dim=-1, bool keepdim=False, *, Tensor(a!) values, Tensor(b!) indices) -> (Tensor(a!), Tensor(b!))
  dispatch:
    CPU: legacy::cpu::_th_mode_out
    CUDA: legacy::cuda::_th_mode_out

- func: _max(Tensor self, int dim, bool keepdim=False) -> (Tensor, Tensor)
  use_c10_dispatcher: unboxed_only
  dispatch:
    CPU: legacy::cpu::_th_max
    CUDA: legacy::cuda::_th_max

- func: _max.max(Tensor self, int dim, bool keepdim=False, *, Tensor(a!) max, Tensor(b!) max_indices) -> (Tensor(a!), Tensor(b!))
  dispatch:
    CPU: legacy::cpu::_th_max_out
    CUDA: legacy::cuda::_th_max_out

- func: _min(Tensor self, int dim, bool keepdim=False) -> (Tensor, Tensor)
  use_c10_dispatcher: unboxed_only
  dispatch:
    CPU: legacy::cpu::_th_min
    CUDA: legacy::cuda::_th_min

- func: _min.min(Tensor self, int dim, bool keepdim=False, *, Tensor(a!) min, Tensor(b!) min_indices) -> (Tensor(a!), Tensor(b!))
  dispatch:
    CPU: legacy::cpu::_th_min_out
    CUDA: legacy::cuda::_th_min_out

## NN wrappers

- func: binary_cross_entropy.out(Tensor self, Tensor target, Tensor? weight=None, int reduction=Mean, *, Tensor(a!) out) -> Tensor(a!)
  python_module: nn
  dispatch:
    CPU: legacy::cpu::_thnn_binary_cross_entropy_forward_out
    CUDA: legacy::cuda::_thnn_binary_cross_entropy_forward_out

- func: binary_cross_entropy(Tensor self, Tensor target, Tensor? weight=None, int reduction=Mean) -> Tensor
  python_module: nn
  dispatch:
    CPU: legacy::cpu::_thnn_binary_cross_entropy_forward
    CUDA: legacy::cuda::_thnn_binary_cross_entropy_forward

- func: binary_cross_entropy_backward.grad_input(Tensor grad_output, Tensor self, Tensor target, Tensor? weight=None, int reduction=Mean, *, Tensor(a!) grad_input) -> Tensor(a!)
  python_module: nn
  dispatch:
    CPU: legacy::cpu::_thnn_binary_cross_entropy_backward_out
    CUDA: legacy::cuda::_thnn_binary_cross_entropy_backward_out

- func: binary_cross_entropy_backward(Tensor grad_output, Tensor self, Tensor target, Tensor? weight=None, int reduction=Mean) -> Tensor
  python_module: nn
  dispatch:
    CPU: legacy::cpu::_thnn_binary_cross_entropy_backward
    CUDA: legacy::cuda::_thnn_binary_cross_entropy_backward

- func: mse_loss.out(Tensor self, Tensor target, int reduction=Mean, *, Tensor(a!) out) -> Tensor(a!)
  python_module: nn
  dispatch:
    CPU: legacy::cpu::_thnn_mse_loss_forward_out
    CUDA: legacy::cuda::_thnn_mse_loss_forward_out

- func: mse_loss(Tensor self, Tensor target, int reduction=Mean) -> Tensor
  use_c10_dispatcher: full
  python_module: nn
  dispatch:
    CPU: legacy::cpu::_thnn_mse_loss_forward
    CUDA: legacy::cuda::_thnn_mse_loss_forward

- func: mse_loss_backward.grad_input(Tensor grad_output, Tensor self, Tensor target, int reduction, *, Tensor(a!) grad_input) -> Tensor(a!)
  python_module: nn
  dispatch:
    CPU: legacy::cpu::_thnn_mse_loss_backward_out
    CUDA: legacy::cuda::_thnn_mse_loss_backward_out

- func: mse_loss_backward(Tensor grad_output, Tensor self, Tensor target, int reduction) -> Tensor
  use_c10_dispatcher: full
  python_module: nn
  dispatch:
    CPU: legacy::cpu::_thnn_mse_loss_backward
    CUDA: legacy::cuda::_thnn_mse_loss_backward

- func: l1_loss.out(Tensor self, Tensor target, int reduction=Mean, *, Tensor(a!) out) -> Tensor(a!)
  python_module: nn
  dispatch:
    CPU: legacy::cpu::_thnn_l1_loss_forward_out
    CUDA: legacy::cuda::_thnn_l1_loss_forward_out

- func: l1_loss(Tensor self, Tensor target, int reduction=Mean) -> Tensor
  use_c10_dispatcher: full
  python_module: nn
  dispatch:
    CPU: legacy::cpu::_thnn_l1_loss_forward
    CUDA: legacy::cuda::_thnn_l1_loss_forward

- func: l1_loss_backward.grad_input(Tensor grad_output, Tensor self, Tensor target, int reduction, *, Tensor(a!) grad_input) -> Tensor(a!)
  python_module: nn
  dispatch:
    CPU: legacy::cpu::_thnn_l1_loss_backward_out
    CUDA: legacy::cuda::_thnn_l1_loss_backward_out

- func: l1_loss_backward(Tensor grad_output, Tensor self, Tensor target, int reduction) -> Tensor
  use_c10_dispatcher: full
  python_module: nn
  dispatch:
    CPU: legacy::cpu::_thnn_l1_loss_backward
    CUDA: legacy::cuda::_thnn_l1_loss_backward

- func: multi_margin_loss.out(Tensor self, Tensor target, Scalar p=1, Scalar margin=1, Tensor? weight=None, int reduction=Mean, *, Tensor(a!) out) -> Tensor(a!)
  python_module: nn
  dispatch:
    CPU: legacy::cpu::_thnn_multi_margin_loss_forward_out
    CUDA: legacy::cuda::_thnn_multi_margin_loss_forward_out

- func: multi_margin_loss(Tensor self, Tensor target, Scalar p=1, Scalar margin=1, Tensor? weight=None, int reduction=Mean) -> Tensor
  python_module: nn
  dispatch:
    CPU: legacy::cpu::_thnn_multi_margin_loss_forward
    CUDA: legacy::cuda::_thnn_multi_margin_loss_forward

- func: multi_margin_loss_backward.grad_input(Tensor grad_output, Tensor self, Tensor target, Scalar p, Scalar margin, Tensor? weight=None, int reduction=Mean, *, Tensor(a!) grad_input) -> Tensor(a!)
  python_module: nn
  dispatch:
    CPU: legacy::cpu::_thnn_multi_margin_loss_backward_out
    CUDA: legacy::cuda::_thnn_multi_margin_loss_backward_out

- func: multi_margin_loss_backward(Tensor grad_output, Tensor self, Tensor target, Scalar p, Scalar margin, Tensor? weight=None, int reduction=Mean) -> Tensor
  python_module: nn
  dispatch:
    CPU: legacy::cpu::_thnn_multi_margin_loss_backward
    CUDA: legacy::cuda::_thnn_multi_margin_loss_backward

- func: multilabel_margin_loss.out(Tensor self, Tensor target, int reduction=Mean, *, Tensor(a!) out) -> Tensor(a!)
  python_module: nn

- func: multilabel_margin_loss(Tensor self, Tensor target, int reduction=Mean) -> Tensor
  use_c10_dispatcher: full
  python_module: nn

- func: multilabel_margin_loss_forward.output(Tensor self, Tensor target, int reduction, *, Tensor(a!) output, Tensor(b!) is_target) -> (Tensor(a!), Tensor(b!))
  python_module: nn
  dispatch:
    CPU: legacy::cpu::_thnn_multilabel_margin_loss_forward_out
    CUDA: legacy::cuda::_thnn_multilabel_margin_loss_forward_out

- func: multilabel_margin_loss_forward(Tensor self, Tensor target, int reduction) -> (Tensor output, Tensor is_target)
  use_c10_dispatcher: unboxed_only
  python_module: nn
  dispatch:
    CPU: legacy::cpu::_thnn_multilabel_margin_loss_forward
    CUDA: legacy::cuda::_thnn_multilabel_margin_loss_forward

- func: multilabel_margin_loss_backward.grad_input(Tensor grad_output, Tensor self, Tensor target, int reduction, Tensor is_target, *, Tensor(a!) grad_input) -> Tensor(a!)
  python_module: nn
  dispatch:
    CPU: legacy::cpu::_thnn_multilabel_margin_loss_backward_out
    CUDA: legacy::cuda::_thnn_multilabel_margin_loss_backward_out

- func: multilabel_margin_loss_backward(Tensor grad_output, Tensor self, Tensor target, int reduction, Tensor is_target) -> Tensor
  use_c10_dispatcher: full
  python_module: nn
  dispatch:
    CPU: legacy::cpu::_thnn_multilabel_margin_loss_backward
    CUDA: legacy::cuda::_thnn_multilabel_margin_loss_backward

- func: nll_loss.out(Tensor self, Tensor target, Tensor? weight=None, int reduction=Mean, int ignore_index=-100, *, Tensor(a!) out) -> Tensor(a!)
  python_module: nn

- func: nll_loss(Tensor self, Tensor target, Tensor? weight=None, int reduction=Mean, int ignore_index=-100) -> Tensor
  python_module: nn

- func: nll_loss_forward.output(Tensor self, Tensor target, Tensor? weight, int reduction, int ignore_index, *, Tensor(a!) output, Tensor(b!) total_weight) -> (Tensor(a!), Tensor(b!))
  python_module: nn
  dispatch:
    CPU: legacy::cpu::_thnn_nll_loss_forward_out
    CUDA: legacy::cuda::_thnn_nll_loss_forward_out

- func: nll_loss_forward(Tensor self, Tensor target, Tensor? weight, int reduction, int ignore_index) -> (Tensor output, Tensor total_weight)
  python_module: nn
  dispatch:
    CPU: legacy::cpu::_thnn_nll_loss_forward
    CUDA: legacy::cuda::_thnn_nll_loss_forward

- func: nll_loss_backward.grad_input(Tensor grad_output, Tensor self, Tensor target, Tensor? weight, int reduction, int ignore_index, Tensor total_weight, *, Tensor(a!) grad_input) -> Tensor(a!)
  python_module: nn
  dispatch:
    CPU: legacy::cpu::_thnn_nll_loss_backward_out
    CUDA: legacy::cuda::_thnn_nll_loss_backward_out

- func: nll_loss_backward(Tensor grad_output, Tensor self, Tensor target, Tensor? weight, int reduction, int ignore_index, Tensor total_weight) -> Tensor
  python_module: nn
  dispatch:
    CPU: legacy::cpu::_thnn_nll_loss_backward
    CUDA: legacy::cuda::_thnn_nll_loss_backward

- func: nll_loss2d.out(Tensor self, Tensor target, Tensor? weight=None, int reduction=Mean, int ignore_index=-100, *, Tensor(a!) out) -> Tensor(a!)
  python_module: nn

- func: nll_loss2d(Tensor self, Tensor target, Tensor? weight=None, int reduction=Mean, int ignore_index=-100) -> Tensor
  python_module: nn

- func: nll_loss2d_forward.output(Tensor self, Tensor target, Tensor? weight, int reduction, int ignore_index, *, Tensor(a!) output, Tensor(b!) total_weight) -> (Tensor(a!), Tensor(b!))
  python_module: nn
  dispatch:
    CPU: legacy::cpu::_thnn_nll_loss2d_forward_out
    CUDA: legacy::cuda::_thnn_nll_loss2d_forward_out

- func: nll_loss2d_forward(Tensor self, Tensor target, Tensor? weight, int reduction, int ignore_index) -> (Tensor output, Tensor total_weight)
  python_module: nn
  dispatch:
    CPU: legacy::cpu::_thnn_nll_loss2d_forward
    CUDA: legacy::cuda::_thnn_nll_loss2d_forward

- func: nll_loss2d_backward.grad_input(Tensor grad_output, Tensor self, Tensor target, Tensor? weight, int reduction, int ignore_index, Tensor total_weight, *, Tensor(a!) grad_input) -> Tensor(a!)
  python_module: nn
  dispatch:
    CPU: legacy::cpu::_thnn_nll_loss2d_backward_out
    CUDA: legacy::cuda::_thnn_nll_loss2d_backward_out

- func: nll_loss2d_backward(Tensor grad_output, Tensor self, Tensor target, Tensor? weight, int reduction, int ignore_index, Tensor total_weight) -> Tensor
  python_module: nn
  dispatch:
    CPU: legacy::cpu::_thnn_nll_loss2d_backward
    CUDA: legacy::cuda::_thnn_nll_loss2d_backward

- func: smooth_l1_loss.out(Tensor self, Tensor target, int reduction=Mean, *, Tensor(a!) out) -> Tensor(a!)
  python_module: nn
  dispatch:
    CPU: legacy::cpu::_thnn_smooth_l1_loss_forward_out
    CUDA: legacy::cuda::_thnn_smooth_l1_loss_forward_out

- func: smooth_l1_loss(Tensor self, Tensor target, int reduction=Mean) -> Tensor
  use_c10_dispatcher: full
  python_module: nn
  dispatch:
    CPU: legacy::cpu::_thnn_smooth_l1_loss_forward
    CUDA: legacy::cuda::_thnn_smooth_l1_loss_forward

- func: smooth_l1_loss_backward.grad_input(Tensor grad_output, Tensor self, Tensor target, int reduction, *, Tensor(a!) grad_input) -> Tensor(a!)
  python_module: nn
  dispatch:
    CPU: legacy::cpu::_thnn_smooth_l1_loss_backward_out
    CUDA: legacy::cuda::_thnn_smooth_l1_loss_backward_out

- func: smooth_l1_loss_backward(Tensor grad_output, Tensor self, Tensor target, int reduction) -> Tensor
  use_c10_dispatcher: full
  python_module: nn
  dispatch:
    CPU: legacy::cpu::_thnn_smooth_l1_loss_backward
    CUDA: legacy::cuda::_thnn_smooth_l1_loss_backward

- func: soft_margin_loss.out(Tensor self, Tensor target, int reduction=Mean, *, Tensor(a!) out) -> Tensor(a!)
  python_module: nn
  dispatch:
    CPU: legacy::cpu::_thnn_soft_margin_loss_forward_out
    CUDA: legacy::cuda::_thnn_soft_margin_loss_forward_out

- func: soft_margin_loss(Tensor self, Tensor target, int reduction=Mean) -> Tensor
  use_c10_dispatcher: full
  python_module: nn
  dispatch:
    CPU: legacy::cpu::_thnn_soft_margin_loss_forward
    CUDA: legacy::cuda::_thnn_soft_margin_loss_forward

- func: soft_margin_loss_backward.grad_input(Tensor grad_output, Tensor self, Tensor target, int reduction, *, Tensor(a!) grad_input) -> Tensor(a!)
  python_module: nn
  dispatch:
    CPU: legacy::cpu::_thnn_soft_margin_loss_backward_out
    CUDA: legacy::cuda::_thnn_soft_margin_loss_backward_out

- func: soft_margin_loss_backward(Tensor grad_output, Tensor self, Tensor target, int reduction) -> Tensor
  use_c10_dispatcher: full
  python_module: nn
  dispatch:
    CPU: legacy::cpu::_thnn_soft_margin_loss_backward
    CUDA: legacy::cuda::_thnn_soft_margin_loss_backward

- func: elu.out(Tensor self, Scalar alpha=1, Scalar scale=1, Scalar input_scale=1, *, Tensor(a!) out) -> Tensor(a!)
  python_module: nn
  dispatch:
    CPU: legacy::cpu::_thnn_elu_forward_out
    CUDA: legacy::cuda::_thnn_elu_forward_out

- func: elu(Tensor self, Scalar alpha=1, Scalar scale=1, Scalar input_scale=1) -> Tensor
  use_c10_dispatcher: full
  python_module: nn
  dispatch:
    CPU: legacy::cpu::_thnn_elu_forward
    CUDA: legacy::cuda::_thnn_elu_forward

- func: elu_backward.grad_input(Tensor grad_output, Scalar alpha, Scalar scale, Scalar input_scale, Tensor output, *, Tensor(a!) grad_input) -> Tensor(a!)
  python_module: nn
  dispatch:
    CPU: legacy::cpu::_thnn_elu_backward_out
    CUDA: legacy::cuda::_thnn_elu_backward_out

- func: elu_backward(Tensor grad_output, Scalar alpha, Scalar scale, Scalar input_scale, Tensor output) -> Tensor
  use_c10_dispatcher: full
  python_module: nn
  dispatch:
    CPU: legacy::cpu::_thnn_elu_backward
    CUDA: legacy::cuda::_thnn_elu_backward

- func: elu_(Tensor(a!) self, Scalar alpha=1, Scalar scale=1, Scalar input_scale=1) -> Tensor(a!)
  use_c10_dispatcher: unboxed_only
  python_module: nn
  dispatch:
    CPU: legacy::cpu::_thnn_elu_forward_
    CUDA: legacy::cuda::_thnn_elu_forward_

- func: glu.out(Tensor self, int dim=-1, *, Tensor(a!) out) -> Tensor(a!)
  python_module: nn
  dispatch:
    CPU: legacy::cpu::_thnn_glu_forward_out
    CUDA: legacy::cuda::_thnn_glu_forward_out

- func: glu(Tensor self, int dim=-1) -> Tensor
  use_c10_dispatcher: full
  python_module: nn
  dispatch:
    CPU: legacy::cpu::_thnn_glu_forward
    CUDA: legacy::cuda::_thnn_glu_forward

- func: glu_backward.grad_input(Tensor grad_output, Tensor self, int dim, *, Tensor(a!) grad_input) -> Tensor(a!)
  python_module: nn
  dispatch:
    CPU: legacy::cpu::_thnn_glu_backward_out
    CUDA: legacy::cuda::_thnn_glu_backward_out

- func: glu_backward(Tensor grad_output, Tensor self, int dim) -> Tensor
  use_c10_dispatcher: full
  python_module: nn
  dispatch:
    CPU: legacy::cpu::_thnn_glu_backward
    CUDA: legacy::cuda::_thnn_glu_backward

- func: hardtanh.out(Tensor self, Scalar min_val=-1, Scalar max_val=1, *, Tensor(a!) out) -> Tensor(a!)
  python_module: nn
  dispatch:
    CPU: legacy::cpu::_thnn_hardtanh_forward_out
    CUDA: legacy::cuda::_thnn_hardtanh_forward_out

- func: hardtanh(Tensor self, Scalar min_val=-1, Scalar max_val=1) -> Tensor
  use_c10_dispatcher: full
  python_module: nn
  dispatch:
    CPU: legacy::cpu::_thnn_hardtanh_forward
    CUDA: legacy::cuda::_thnn_hardtanh_forward

- func: hardtanh_backward.grad_input(Tensor grad_output, Tensor self, Scalar min_val, Scalar max_val, *, Tensor(a!) grad_input) -> Tensor(a!)
  python_module: nn
  dispatch:
    CPU: legacy::cpu::_thnn_hardtanh_backward_out
    CUDA: legacy::cuda::_thnn_hardtanh_backward_out

- func: hardtanh_backward(Tensor grad_output, Tensor self, Scalar min_val, Scalar max_val) -> Tensor
  use_c10_dispatcher: full
  python_module: nn
  dispatch:
    CPU: legacy::cpu::_thnn_hardtanh_backward
    CUDA: legacy::cuda::_thnn_hardtanh_backward

- func: hardtanh_(Tensor(a!) self, Scalar min_val=-1, Scalar max_val=1) -> Tensor(a!)
  use_c10_dispatcher: unboxed_only
  python_module: nn
  dispatch:
    CPU: legacy::cpu::_thnn_hardtanh_forward_
    CUDA: legacy::cuda::_thnn_hardtanh_forward_

- func: leaky_relu.out(Tensor self, Scalar negative_slope=0.01, *, Tensor(a!) out) -> Tensor(a!)
  python_module: nn
  dispatch:
    CPU: legacy::cpu::_thnn_leaky_relu_forward_out
    CUDA: legacy::cuda::_thnn_leaky_relu_forward_out

- func: leaky_relu(Tensor self, Scalar negative_slope=0.01) -> Tensor
  use_c10_dispatcher: full
  python_module: nn
  dispatch:
    CPU: legacy::cpu::_thnn_leaky_relu_forward
    CUDA: legacy::cuda::_thnn_leaky_relu_forward

- func: leaky_relu_backward.grad_input(Tensor grad_output, Tensor self, Scalar negative_slope, *, Tensor(a!) grad_input) -> Tensor(a!)
  python_module: nn
  dispatch:
    CPU: legacy::cpu::_thnn_leaky_relu_backward_out
    CUDA: legacy::cuda::_thnn_leaky_relu_backward_out

- func: leaky_relu_backward(Tensor grad_output, Tensor self, Scalar negative_slope) -> Tensor
  use_c10_dispatcher: full
  python_module: nn
  dispatch:
    CPU: legacy::cpu::_thnn_leaky_relu_backward
    CUDA: legacy::cuda::_thnn_leaky_relu_backward

- func: leaky_relu_(Tensor(a!) self, Scalar negative_slope=0.01) -> Tensor(a!)
  use_c10_dispatcher: unboxed_only
  python_module: nn
  dispatch:
    CPU: legacy::cpu::_thnn_leaky_relu_forward_
    CUDA: legacy::cuda::_thnn_leaky_relu_forward_

- func: log_sigmoid.out(Tensor self, *, Tensor(a!) out) -> Tensor(a!)
  python_module: nn

- func: log_sigmoid(Tensor self) -> Tensor
  use_c10_dispatcher: full
  python_module: nn

- func: log_sigmoid_forward.output(Tensor self, *, Tensor(a!) output, Tensor(b!) buffer) -> (Tensor(a!), Tensor(b!))
  python_module: nn
  dispatch:
    CPU: legacy::cpu::_thnn_log_sigmoid_forward_out
    CUDA: legacy::cuda::_thnn_log_sigmoid_forward_out

- func: log_sigmoid_forward(Tensor self) -> (Tensor output, Tensor buffer)
  use_c10_dispatcher: unboxed_only
  python_module: nn
  dispatch:
    CPU: legacy::cpu::_thnn_log_sigmoid_forward
    CUDA: legacy::cuda::_thnn_log_sigmoid_forward

- func: log_sigmoid_backward.grad_input(Tensor grad_output, Tensor self, Tensor buffer, *, Tensor(a!) grad_input) -> Tensor(a!)
  python_module: nn
  dispatch:
    CPU: legacy::cpu::_thnn_log_sigmoid_backward_out
    CUDA: legacy::cuda::_thnn_log_sigmoid_backward_out

- func: log_sigmoid_backward(Tensor grad_output, Tensor self, Tensor buffer) -> Tensor
  use_c10_dispatcher: full
  python_module: nn
  dispatch:
    CPU: legacy::cpu::_thnn_log_sigmoid_backward
    CUDA: legacy::cuda::_thnn_log_sigmoid_backward

- func: rrelu_with_noise.out(Tensor self, Tensor noise, Scalar lower=0.125, Scalar upper=0.3333333333333333, bool training=False, Generator? generator=None, *, Tensor(a!) out) -> Tensor(a!)
  python_module: nn
  dispatch:
    CPU: legacy::cpu::_thnn_rrelu_with_noise_forward_out
    CUDA: legacy::cuda::_thnn_rrelu_with_noise_forward_out

- func: rrelu_with_noise(Tensor self, Tensor noise, Scalar lower=0.125, Scalar upper=0.3333333333333333, bool training=False, Generator? generator=None) -> Tensor
  python_module: nn
  dispatch:
    CPU: legacy::cpu::_thnn_rrelu_with_noise_forward
    CUDA: legacy::cuda::_thnn_rrelu_with_noise_forward

- func: rrelu_with_noise_backward.grad_input(Tensor grad_output, Tensor self, Tensor noise, Scalar lower, Scalar upper, bool training, *, Tensor(a!) grad_input) -> Tensor(a!)
  python_module: nn
  dispatch:
    CPU: legacy::cpu::_thnn_rrelu_with_noise_backward_out
    CUDA: legacy::cuda::_thnn_rrelu_with_noise_backward_out

- func: rrelu_with_noise_backward(Tensor grad_output, Tensor self, Tensor noise, Scalar lower, Scalar upper, bool training) -> Tensor
  use_c10_dispatcher: full
  python_module: nn
  dispatch:
    CPU: legacy::cpu::_thnn_rrelu_with_noise_backward
    CUDA: legacy::cuda::_thnn_rrelu_with_noise_backward

- func: rrelu_with_noise_(Tensor(a!) self, Tensor noise, Scalar lower=0.125, Scalar upper=0.3333333333333333, bool training=False, Generator? generator=None) -> Tensor(a!)
  python_module: nn
  dispatch:
    CPU: legacy::cpu::_thnn_rrelu_with_noise_forward_
    CUDA: legacy::cuda::_thnn_rrelu_with_noise_forward_

- func: softplus.out(Tensor self, Scalar beta=1, Scalar threshold=20, *, Tensor(a!) out) -> Tensor(a!)
  python_module: nn
  dispatch:
    CPU: legacy::cpu::_thnn_softplus_forward_out
    CUDA: legacy::cuda::_thnn_softplus_forward_out

- func: softplus(Tensor self, Scalar beta=1, Scalar threshold=20) -> Tensor
  use_c10_dispatcher: full
  python_module: nn
  dispatch:
    CPU: legacy::cpu::_thnn_softplus_forward
    CUDA: legacy::cuda::_thnn_softplus_forward

- func: softplus_backward.grad_input(Tensor grad_output, Tensor self, Scalar beta, Scalar threshold, Tensor output, *, Tensor(a!) grad_input) -> Tensor(a!)
  python_module: nn
  dispatch:
    CPU: legacy::cpu::_thnn_softplus_backward_out
    CUDA: legacy::cuda::_thnn_softplus_backward_out

- func: softplus_backward(Tensor grad_output, Tensor self, Scalar beta, Scalar threshold, Tensor output) -> Tensor
  use_c10_dispatcher: full
  python_module: nn
  dispatch:
    CPU: legacy::cpu::_thnn_softplus_backward
    CUDA: legacy::cuda::_thnn_softplus_backward

- func: softshrink.out(Tensor self, Scalar lambd=0.5, *, Tensor(a!) out) -> Tensor(a!)
  python_module: nn
  dispatch:
    CPU: legacy::cpu::_thnn_softshrink_forward_out
    CUDA: legacy::cuda::_thnn_softshrink_forward_out

- func: softshrink(Tensor self, Scalar lambd=0.5) -> Tensor
  use_c10_dispatcher: full
  python_module: nn
  dispatch:
    CPU: legacy::cpu::_thnn_softshrink_forward
    CUDA: legacy::cuda::_thnn_softshrink_forward

- func: softshrink_backward.grad_input(Tensor grad_output, Tensor self, Scalar lambd, *, Tensor(a!) grad_input) -> Tensor(a!)
  python_module: nn
  dispatch:
    CPU: legacy::cpu::_thnn_softshrink_backward_out
    CUDA: legacy::cuda::_thnn_softshrink_backward_out

- func: softshrink_backward(Tensor grad_output, Tensor self, Scalar lambd) -> Tensor
  use_c10_dispatcher: full
  python_module: nn
  dispatch:
    CPU: legacy::cpu::_thnn_softshrink_backward
    CUDA: legacy::cuda::_thnn_softshrink_backward

- func: adaptive_avg_pool2d.out(Tensor self, int[2] output_size, *, Tensor(a!) out) -> Tensor(a!)
  python_module: nn
  dispatch:
    CPU: adaptive_avg_pool2d_out_cpu
    CUDA: adaptive_avg_pool2d_out_cuda
    MkldnnCPU: mkldnn_adaptive_avg_pool2d_out

- func: adaptive_avg_pool2d(Tensor self, int[2] output_size) -> Tensor
  use_c10_dispatcher: unboxed_only
  python_module: nn

- func: mkldnn_adaptive_avg_pool2d(Tensor self, int[2] output_size) -> Tensor
  use_c10_dispatcher: unboxed_only
  dispatch:
    MkldnnCPU: mkldnn_adaptive_avg_pool2d
  requires_tensor: True

- func: _adaptive_avg_pool2d(Tensor self, int[2] output_size) -> Tensor
  use_c10_dispatcher: unboxed_only
  dispatch:
    CPU: adaptive_avg_pool2d_cpu
    CUDA: adaptive_avg_pool2d_cuda
    QuantizedCPU: quantized_adaptive_avg_pool2d

- func: _adaptive_avg_pool2d_backward(Tensor grad_output, Tensor self) -> Tensor
  use_c10_dispatcher: full
  python_module: nn
  dispatch:
    CPU: adaptive_avg_pool2d_backward_cpu
    CUDA: adaptive_avg_pool2d_backward_cuda

- func: adaptive_avg_pool3d.out(Tensor self, int[3] output_size, *, Tensor(a!) out) -> Tensor(a!)
  python_module: nn
  dispatch:
    CPU: adaptive_avg_pool3d_out_cpu
    CUDA: adaptive_avg_pool3d_out_cuda

- func: adaptive_avg_pool3d(Tensor self, int[3] output_size) -> Tensor
  use_c10_dispatcher: unboxed_only
  python_module: nn
  dispatch:
    CPU: adaptive_avg_pool3d_cpu
    CUDA: adaptive_avg_pool3d_cuda

- func: adaptive_avg_pool3d_backward.grad_input(Tensor grad_output, Tensor self, *, Tensor(a!) grad_input) -> Tensor(a!)
  python_module: nn
  dispatch:
    CPU: adaptive_avg_pool3d_backward_out_cpu
    CUDA: adaptive_avg_pool3d_backward_out_cuda

- func: adaptive_avg_pool3d_backward(Tensor grad_output, Tensor self) -> Tensor
  use_c10_dispatcher: full
  python_module: nn
  dispatch:
    CPU: adaptive_avg_pool3d_backward_cpu
    CUDA: adaptive_avg_pool3d_backward_cuda

# Return: (Tensor output, Tensor indices)
- func: adaptive_max_pool2d.out(Tensor self, int[2] output_size, *, Tensor(a!) out, Tensor(b!) indices) -> (Tensor(a!), Tensor(b!))
  python_module: nn
  dispatch:
    CPU: adaptive_max_pool2d_out_cpu
    CUDA: adaptive_max_pool2d_out_cuda

# Return: (Tensor output, Tensor indices)
- func: adaptive_max_pool2d(Tensor self, int[2] output_size) -> (Tensor, Tensor)
  use_c10_dispatcher: unboxed_only
  python_module: nn
  dispatch:
    CPU: adaptive_max_pool2d_cpu
    CUDA: adaptive_max_pool2d_cuda

- func: adaptive_max_pool2d_backward.grad_input(Tensor grad_output, Tensor self, Tensor indices, *, Tensor(a!) grad_input) -> Tensor(a!)
  python_module: nn
  dispatch:
    CPU: adaptive_max_pool2d_backward_out_cpu
    CUDA: adaptive_max_pool2d_backward_out_cuda

- func: adaptive_max_pool2d_backward(Tensor grad_output, Tensor self, Tensor indices) -> Tensor
  use_c10_dispatcher: full
  python_module: nn
  dispatch:
    CPU: adaptive_max_pool2d_backward_cpu
    CUDA: adaptive_max_pool2d_backward_cuda

# Return: (Tensor output, Tensor indices)
- func: adaptive_max_pool3d.out(Tensor self, int[3] output_size, *, Tensor(a!) out, Tensor(b!) indices) -> (Tensor(a!), Tensor(b!))
  python_module: nn
  dispatch:
    CPU: adaptive_max_pool3d_out_cpu
    CUDA: adaptive_max_pool3d_out_cuda

# Return: (Tensor output, Tensor indices)
- func: adaptive_max_pool3d(Tensor self, int[3] output_size) -> (Tensor, Tensor)
  use_c10_dispatcher: unboxed_only
  python_module: nn
  dispatch:
    CPU: adaptive_max_pool3d_cpu
    CUDA: adaptive_max_pool3d_cuda

- func: adaptive_max_pool3d_backward.grad_input(Tensor grad_output, Tensor self, Tensor indices, *, Tensor(a!) grad_input) -> Tensor(a!)
  python_module: nn
  dispatch:
    CPU: adaptive_max_pool3d_backward_out_cpu
    CUDA: adaptive_max_pool3d_backward_out_cuda

- func: adaptive_max_pool3d_backward(Tensor grad_output, Tensor self, Tensor indices) -> Tensor
  use_c10_dispatcher: full
  python_module: nn
  dispatch:
    CPU: adaptive_max_pool3d_backward_cpu
    CUDA: adaptive_max_pool3d_backward_cuda

- func: avg_pool2d.out(Tensor self, int[2] kernel_size, int[2] stride=[], int[2] padding=0, bool ceil_mode=False, bool count_include_pad=True, int? divisor_override=None, *, Tensor(a!) out) -> Tensor(a!)
  python_module: nn
  dispatch:
    CPU: avg_pool2d_out_cpu
    CUDA: avg_pool2d_out_cuda
    MkldnnCPU: mkldnn_avg_pool2d_out

- func: avg_pool2d(Tensor self, int[2] kernel_size, int[2] stride=[], int[2] padding=0, bool ceil_mode=False, bool count_include_pad=True, int? divisor_override=None) -> Tensor
  use_c10_dispatcher: unboxed_only
  python_module: nn
  dispatch:
    CPU: avg_pool2d_cpu
    CUDA: avg_pool2d_cuda
    MkldnnCPU: mkldnn_avg_pool2d
    QuantizedCPU: quantized_avg_pool2d

- func: avg_pool2d_backward.grad_input(Tensor grad_output, Tensor self, int[2] kernel_size, int[2] stride, int[2] padding, bool ceil_mode, bool count_include_pad, int? divisor_override, *, Tensor(a!) grad_input) -> Tensor(a!)
  python_module: nn
  dispatch:
    CPU: avg_pool2d_backward_out_cpu
    CUDA: avg_pool2d_backward_out_cuda

- func: avg_pool2d_backward(Tensor grad_output, Tensor self, int[2] kernel_size, int[2] stride, int[2] padding, bool ceil_mode, bool count_include_pad, int? divisor_override) -> Tensor
  use_c10_dispatcher: unboxed_only
  python_module: nn
  dispatch:
    CPU: avg_pool2d_backward_cpu
    CUDA: avg_pool2d_backward_cuda

- func: avg_pool3d.out(Tensor self, int[3] kernel_size, int[3] stride=[], int[3] padding=0, bool ceil_mode=False, bool count_include_pad=True, int? divisor_override=None, *, Tensor(a!) out) -> Tensor(a!)
  python_module: nn
  dispatch:
    CPU: avg_pool3d_out_cpu
    CUDA: avg_pool3d_out_cuda

- func: avg_pool3d(Tensor self, int[3] kernel_size, int[3] stride=[], int[3] padding=0, bool ceil_mode=False, bool count_include_pad=True, int? divisor_override=None) -> Tensor
  use_c10_dispatcher: unboxed_only
  python_module: nn
  dispatch:
    CPU: avg_pool3d_cpu
    CUDA: avg_pool3d_cuda

- func: avg_pool3d_backward.grad_input(Tensor grad_output, Tensor self, int[3] kernel_size, int[3] stride, int[3] padding, bool ceil_mode, bool count_include_pad, int? divisor_override, *, Tensor(a!) grad_input) -> Tensor(a!)
  python_module: nn
  dispatch:
    CPU: avg_pool3d_backward_out_cpu
    CUDA: avg_pool3d_backward_out_cuda

- func: avg_pool3d_backward(Tensor grad_output, Tensor self, int[3] kernel_size, int[3] stride, int[3] padding, bool ceil_mode, bool count_include_pad, int? divisor_override) -> Tensor
  use_c10_dispatcher: unboxed_only
  python_module: nn
  dispatch:
    CPU: avg_pool3d_backward_cpu
    CUDA: avg_pool3d_backward_cuda

# Return: (Tensor output, Tensor indices)
- func: fractional_max_pool2d.output(Tensor self, int[2] kernel_size, int[2] output_size, Tensor random_samples, *, Tensor(a!) output, Tensor(b!) indices) -> (Tensor(a!), Tensor(b!))
  python_module: nn
  dispatch:
    CPU: fractional_max_pool2d_out_cpu
    CUDA: fractional_max_pool2d_out_cuda

# Return: (Tensor output, Tensor indices)
- func: fractional_max_pool2d(Tensor self, int[2] kernel_size, int[2] output_size, Tensor random_samples) -> (Tensor, Tensor)
  use_c10_dispatcher: unboxed_only
  python_module: nn
  dispatch:
    CPU: fractional_max_pool2d_cpu
    CUDA: fractional_max_pool2d_cuda

- func: fractional_max_pool2d_backward.grad_input(Tensor grad_output, Tensor self, int[2] kernel_size, int[2] output_size, Tensor indices, *, Tensor(a!) grad_input) -> Tensor(a!)
  python_module: nn
  dispatch:
    CPU: fractional_max_pool2d_backward_out_cpu
    CUDA: fractional_max_pool2d_backward_out_cuda

- func: fractional_max_pool2d_backward(Tensor grad_output, Tensor self, int[2] kernel_size, int[2] output_size, Tensor indices) -> Tensor
  use_c10_dispatcher: unboxed_only
  python_module: nn
  dispatch:
    CPU: fractional_max_pool2d_backward_cpu
    CUDA: fractional_max_pool2d_backward_cuda

# Return: (Tensor output, Tensor indices)
- func: fractional_max_pool3d.output(Tensor self, int[3] kernel_size, int[3] output_size, Tensor random_samples, *, Tensor(a!) output, Tensor(b!) indices) -> (Tensor(a!), Tensor(b!))
  python_module: nn
  dispatch:
    CPU: fractional_max_pool3d_out_cpu
    CUDA: fractional_max_pool3d_out_cuda

# Return: (Tensor output, Tensor indices)
- func: fractional_max_pool3d(Tensor self, int[3] kernel_size, int[3] output_size, Tensor random_samples) -> (Tensor, Tensor)
  use_c10_dispatcher: unboxed_only
  python_module: nn
  dispatch:
    CPU: fractional_max_pool3d_cpu
    CUDA: fractional_max_pool3d_cuda

- func: fractional_max_pool3d_backward.grad_input(Tensor grad_output, Tensor self, int[3] kernel_size, int[3] output_size, Tensor indices, *, Tensor(a!) grad_input) -> Tensor(a!)
  python_module: nn
  dispatch:
    CPU: fractional_max_pool3d_backward_out_cpu
    CUDA: fractional_max_pool3d_backward_out_cuda

- func: fractional_max_pool3d_backward(Tensor grad_output, Tensor self, int[3] kernel_size, int[3] output_size, Tensor indices) -> Tensor
  use_c10_dispatcher: unboxed_only
  python_module: nn
  dispatch:
    CPU: fractional_max_pool3d_backward_cpu
    CUDA: fractional_max_pool3d_backward_cuda

# Return: (Tensor output, Tensor indices)
- func: max_pool2d_with_indices.out(Tensor self, int[2] kernel_size, int[2] stride=[], int[2] padding=0, int[2] dilation=1, bool ceil_mode=False, *, Tensor(a!) out, Tensor(b!) indices) -> (Tensor(a!), Tensor(b!))
  python_module: nn
  dispatch:
    CPU: max_pool2d_with_indices_out_cpu
    CUDA: max_pool2d_with_indices_out_cuda

# Return: (Tensor output, Tensor indices)
- func: max_pool2d_with_indices(Tensor self, int[2] kernel_size, int[2] stride=[], int[2] padding=0, int[2] dilation=1, bool ceil_mode=False) -> (Tensor, Tensor)
  use_c10_dispatcher: unboxed_only
  python_module: nn
  dispatch:
    CPU: max_pool2d_with_indices_cpu
    CUDA: max_pool2d_with_indices_cuda

- func: max_pool2d_with_indices_backward.grad_input(Tensor grad_output, Tensor self, int[2] kernel_size, int[2] stride, int[2] padding, int[2] dilation, bool ceil_mode, Tensor indices, *, Tensor(a!) grad_input) -> Tensor(a!)
  python_module: nn
  dispatch:
    CPU: max_pool2d_with_indices_backward_out_cpu
    CUDA: max_pool2d_with_indices_backward_out_cuda

- func: max_pool2d_with_indices_backward(Tensor grad_output, Tensor self, int[2] kernel_size, int[2] stride, int[2] padding, int[2] dilation, bool ceil_mode, Tensor indices) -> Tensor
  use_c10_dispatcher: unboxed_only
  python_module: nn
  dispatch:
    CPU: max_pool2d_with_indices_backward_cpu
    CUDA: max_pool2d_with_indices_backward_cuda

# Return: (Tensor output, Tensor indices)
- func: max_pool3d_with_indices.out(Tensor self, int[3] kernel_size, int[3] stride=[], int[3] padding=0, int[3] dilation=1, bool ceil_mode=False, *, Tensor(a!) out, Tensor(b!) indices) -> (Tensor(a!), Tensor(b!))
  python_module: nn
  dispatch:
    CPU: max_pool3d_with_indices_out_cpu
    CUDA: max_pool3d_with_indices_out_cuda

# Return: (Tensor output, Tensor indices)
- func: max_pool3d_with_indices(Tensor self, int[3] kernel_size, int[3] stride=[], int[3] padding=0, int[3] dilation=1, bool ceil_mode=False) -> (Tensor, Tensor)
  use_c10_dispatcher: unboxed_only
  python_module: nn
  dispatch:
    CPU: max_pool3d_with_indices_cpu
    CUDA: max_pool3d_with_indices_cuda

- func: max_pool3d_with_indices_backward.grad_input(Tensor grad_output, Tensor self, int[3] kernel_size, int[3] stride, int[3] padding, int[3] dilation, bool ceil_mode, Tensor indices, *, Tensor(a!) grad_input) -> Tensor(a!)
  python_module: nn
  dispatch:
    CPU: max_pool3d_with_indices_backward_out_cpu
    CUDA: max_pool3d_with_indices_backward_out_cuda

- func: max_pool3d_with_indices_backward(Tensor grad_output, Tensor self, int[3] kernel_size, int[3] stride, int[3] padding, int[3] dilation, bool ceil_mode, Tensor indices) -> Tensor
  use_c10_dispatcher: unboxed_only
  python_module: nn
  dispatch:
    CPU: max_pool3d_with_indices_backward_cpu
    CUDA: max_pool3d_with_indices_backward_cuda

- func: max_unpool2d.out(Tensor self, Tensor indices, int[2] output_size, *, Tensor(a!) out) -> Tensor(a!)
  python_module: nn
  dispatch:
    CPU: max_unpooling2d_forward_out_cpu
    CUDA: max_unpooling2d_forward_out_cuda

- func: max_unpool2d(Tensor self, Tensor indices, int[2] output_size) -> Tensor
  use_c10_dispatcher: unboxed_only
  python_module: nn
  dispatch:
    CPU: max_unpooling2d_forward_cpu
    CUDA: max_unpooling2d_forward_cuda

- func: max_unpool2d_backward.grad_input(Tensor grad_output, Tensor self, Tensor indices, int[2] output_size, *, Tensor(a!) grad_input) -> Tensor(a!)
  python_module: nn
  dispatch:
    CPU: max_unpooling2d_backward_out_cpu
    CUDA: max_unpooling2d_backward_out_cuda

- func: max_unpool2d_backward(Tensor grad_output, Tensor self, Tensor indices, int[2] output_size) -> Tensor
  use_c10_dispatcher: unboxed_only
  python_module: nn
  dispatch:
    CPU: max_unpooling2d_backward_cpu
    CUDA: max_unpooling2d_backward_cuda

- func: max_unpool3d.out(Tensor self, Tensor indices, int[3] output_size, int[3] stride, int[3] padding, *, Tensor(a!) out) -> Tensor(a!)
  python_module: nn
  dispatch:
    CPU: max_unpooling3d_forward_out_cpu
    CUDA: max_unpooling3d_forward_out_cuda

- func: max_unpool3d(Tensor self, Tensor indices, int[3] output_size, int[3] stride, int[3] padding) -> Tensor
  use_c10_dispatcher: unboxed_only
  python_module: nn
  dispatch:
    CPU: max_unpooling3d_forward_cpu
    CUDA: max_unpooling3d_forward_cuda

- func: max_unpool3d_backward.grad_input(Tensor grad_output, Tensor self, Tensor indices, int[3] output_size, int[3] stride, int[3] padding, *, Tensor(a!) grad_input) -> Tensor(a!)
  python_module: nn
  dispatch:
    CPU: max_unpooling3d_backward_out_cpu
    CUDA: max_unpooling3d_backward_out_cuda

- func: max_unpool3d_backward(Tensor grad_output, Tensor self, Tensor indices, int[3] output_size, int[3] stride, int[3] padding) -> Tensor
  use_c10_dispatcher: unboxed_only
  python_module: nn
  dispatch:
    CPU: max_unpooling3d_backward_cpu
    CUDA: max_unpooling3d_backward_cuda

- func: reflection_pad1d.out(Tensor self, int[2] padding, *, Tensor(a!) out) -> Tensor(a!)
  python_module: nn
  dispatch:
    CPU: reflection_pad1d_out_cpu
    CUDA: reflection_pad1d_out_cuda

- func: reflection_pad1d(Tensor self, int[2] padding) -> Tensor
  use_c10_dispatcher: unboxed_only
  python_module: nn
  dispatch:
    CPU: reflection_pad1d_cpu
    CUDA: reflection_pad1d_cuda

- func: reflection_pad1d_backward.grad_input(Tensor grad_output, Tensor self, int[2] padding, *, Tensor(a!) grad_input) -> Tensor(a!)
  python_module: nn
  dispatch:
    CPU: reflection_pad1d_backward_out_cpu
    CUDA: reflection_pad1d_backward_out_cuda

- func: reflection_pad1d_backward(Tensor grad_output, Tensor self, int[2] padding) -> Tensor
  use_c10_dispatcher: unboxed_only
  python_module: nn
  dispatch:
    CPU: reflection_pad1d_backward_cpu
    CUDA: reflection_pad1d_backward_cuda

- func: reflection_pad2d.out(Tensor self, int[4] padding, *, Tensor(a!) out) -> Tensor(a!)
  python_module: nn
  dispatch:
    CPU: reflection_pad2d_out_cpu
    CUDA: reflection_pad2d_out_cuda

- func: reflection_pad2d(Tensor self, int[4] padding) -> Tensor
  use_c10_dispatcher: unboxed_only
  python_module: nn
  dispatch:
    CPU: reflection_pad2d_cpu
    CUDA: reflection_pad2d_cuda

- func: reflection_pad2d_backward.grad_input(Tensor grad_output, Tensor self, int[4] padding, *, Tensor(a!) grad_input) -> Tensor(a!)
  python_module: nn
  dispatch:
    CPU: reflection_pad2d_backward_out_cpu
    CUDA: reflection_pad2d_backward_out_cuda

- func: reflection_pad2d_backward(Tensor grad_output, Tensor self, int[4] padding) -> Tensor
  use_c10_dispatcher: unboxed_only
  python_module: nn
  dispatch:
    CPU: reflection_pad2d_backward_cpu
    CUDA: reflection_pad2d_backward_cuda

- func: replication_pad1d.out(Tensor self, int[2] padding, *, Tensor(a!) out) -> Tensor(a!)
  python_module: nn
  dispatch:
    CPU: replication_pad1d_out_cpu
    CUDA: replication_pad1d_out_cuda

- func: replication_pad1d(Tensor self, int[2] padding) -> Tensor
  use_c10_dispatcher: unboxed_only
  python_module: nn
  dispatch:
    CPU: replication_pad1d_cpu
    CUDA: replication_pad1d_cuda

- func: replication_pad1d_backward.grad_input(Tensor grad_output, Tensor self, int[2] padding, *, Tensor(a!) grad_input) -> Tensor(a!)
  python_module: nn
  dispatch:
    CPU: replication_pad1d_backward_out_cpu
    CUDA: replication_pad1d_backward_out_cuda

- func: replication_pad1d_backward(Tensor grad_output, Tensor self, int[2] padding) -> Tensor
  use_c10_dispatcher: unboxed_only
  python_module: nn
  dispatch:
    CPU: replication_pad1d_backward_cpu
    CUDA: replication_pad1d_backward_cuda

- func: replication_pad2d.out(Tensor self, int[4] padding, *, Tensor(a!) out) -> Tensor(a!)
  python_module: nn
  dispatch:
    CPU: replication_pad2d_out_cpu
    CUDA: replication_pad2d_out_cuda

- func: replication_pad2d(Tensor self, int[4] padding) -> Tensor
  use_c10_dispatcher: unboxed_only
  python_module: nn
  dispatch:
    CPU: replication_pad2d_cpu
    CUDA: replication_pad2d_cuda

- func: replication_pad2d_backward.grad_input(Tensor grad_output, Tensor self, int[4] padding, *, Tensor(a!) grad_input) -> Tensor(a!)
  python_module: nn
  dispatch:
    CPU: replication_pad2d_backward_out_cpu
    CUDA: replication_pad2d_backward_out_cuda

- func: replication_pad2d_backward(Tensor grad_output, Tensor self, int[4] padding) -> Tensor
  use_c10_dispatcher: unboxed_only
  python_module: nn
  dispatch:
    CPU: replication_pad2d_backward_cpu
    CUDA: replication_pad2d_backward_cuda

- func: replication_pad3d.out(Tensor self, int[6] padding, *, Tensor(a!) out) -> Tensor(a!)
  python_module: nn
  dispatch:
    CPU: replication_pad3d_out_cpu
    CUDA: replication_pad3d_out_cuda

- func: replication_pad3d(Tensor self, int[6] padding) -> Tensor
  use_c10_dispatcher: unboxed_only
  python_module: nn
  dispatch:
    CPU: replication_pad3d_cpu
    CUDA: replication_pad3d_cuda

- func: replication_pad3d_backward.grad_input(Tensor grad_output, Tensor self, int[6] padding, *, Tensor(a!) grad_input) -> Tensor(a!)
  python_module: nn
  dispatch:
    CPU: replication_pad3d_backward_out_cpu
    CUDA: replication_pad3d_backward_out_cuda

- func: replication_pad3d_backward(Tensor grad_output, Tensor self, int[6] padding) -> Tensor
  use_c10_dispatcher: unboxed_only
  python_module: nn
  dispatch:
    CPU: replication_pad3d_backward_cpu
    CUDA: replication_pad3d_backward_cuda

- func: upsample_linear1d.out(Tensor self, int[1] output_size, bool align_corners, *, Tensor(a!) out) -> Tensor(a!)
  python_module: nn
  dispatch:
    CPU: upsample_linear1d_out_cpu
    CUDA: upsample_linear1d_out_cuda

- func: upsample_linear1d(Tensor self, int[1] output_size, bool align_corners) -> Tensor
  use_c10_dispatcher: unboxed_only
  python_module: nn
  dispatch:
    CPU: upsample_linear1d_cpu
    CUDA: upsample_linear1d_cuda

- func: upsample_linear1d_backward.grad_input(Tensor grad_output, int[1] output_size, int[3] input_size, bool align_corners, *, Tensor(a!) grad_input) -> Tensor(a!)
  python_module: nn
  dispatch:
    CPU: upsample_linear1d_backward_out_cpu
    CUDA: upsample_linear1d_backward_out_cuda

- func: upsample_linear1d_backward(Tensor grad_output, int[1] output_size, int[3] input_size, bool align_corners) -> Tensor
  use_c10_dispatcher: unboxed_only
  python_module: nn
  dispatch:
    CPU: upsample_linear1d_backward_cpu
    CUDA: upsample_linear1d_backward_cuda

- func: upsample_bilinear2d.out(Tensor self, int[2] output_size, bool align_corners, *, Tensor(a!) out) -> Tensor(a!)
  python_module: nn
  dispatch:
    CPU: upsample_bilinear2d_out_cpu
    CUDA: upsample_bilinear2d_out_cuda

- func: upsample_bilinear2d(Tensor self, int[2] output_size, bool align_corners) -> Tensor
  use_c10_dispatcher: unboxed_only
  python_module: nn
  dispatch:
    CPU: upsample_bilinear2d_cpu
    CUDA: upsample_bilinear2d_cuda

- func: upsample_bilinear2d_backward.grad_input(Tensor grad_output, int[2] output_size, int[4] input_size, bool align_corners, *, Tensor(a!) grad_input) -> Tensor(a!)
  python_module: nn
  dispatch:
    CPU: upsample_bilinear2d_backward_out_cpu
    CUDA: upsample_bilinear2d_backward_out_cuda

- func: upsample_bilinear2d_backward(Tensor grad_output, int[2] output_size, int[4] input_size, bool align_corners) -> Tensor
  use_c10_dispatcher: unboxed_only
  python_module: nn
  dispatch:
    CPU: upsample_bilinear2d_backward_cpu
    CUDA: upsample_bilinear2d_backward_cuda

- func: upsample_bicubic2d.out(Tensor self, int[2] output_size, bool align_corners, *, Tensor(a!) out) -> Tensor(a!)
  python_module: nn
  dispatch:
    CPU: upsample_bicubic2d_out_cpu
    CUDA: upsample_bicubic2d_out_cuda

- func: upsample_bicubic2d(Tensor self, int[2] output_size, bool align_corners) -> Tensor
  use_c10_dispatcher: unboxed_only
  python_module: nn
  dispatch:
    CPU: upsample_bicubic2d_cpu
    CUDA: upsample_bicubic2d_cuda

- func: upsample_bicubic2d_backward.grad_input(Tensor grad_output, int[2] output_size, int[4] input_size, bool align_corners, *, Tensor(a!) grad_input) -> Tensor(a!)
  python_module: nn
  dispatch:
    CPU: upsample_bicubic2d_backward_out_cpu
    CUDA: upsample_bicubic2d_backward_out_cuda

- func: upsample_bicubic2d_backward(Tensor grad_output, int[2] output_size, int[4] input_size, bool align_corners) -> Tensor
  use_c10_dispatcher: unboxed_only
  python_module: nn
  dispatch:
    CPU: upsample_bicubic2d_backward_cpu
    CUDA: upsample_bicubic2d_backward_cuda

- func: upsample_trilinear3d.out(Tensor self, int[3] output_size, bool align_corners, *, Tensor(a!) out) -> Tensor(a!)
  python_module: nn
  dispatch:
    CPU: upsample_trilinear3d_out_cpu
    CUDA: upsample_trilinear3d_out_cuda

- func: upsample_trilinear3d(Tensor self, int[3] output_size, bool align_corners) -> Tensor
  use_c10_dispatcher: unboxed_only
  python_module: nn
  dispatch:
    CPU: upsample_trilinear3d_cpu
    CUDA: upsample_trilinear3d_cuda

- func: upsample_trilinear3d_backward.grad_input(Tensor grad_output, int[3] output_size, int[5] input_size, bool align_corners, *, Tensor(a!) grad_input) -> Tensor(a!)
  python_module: nn
  dispatch:
    CPU: upsample_trilinear3d_backward_out_cpu
    CUDA: upsample_trilinear3d_backward_out_cuda

- func: upsample_trilinear3d_backward(Tensor grad_output, int[3] output_size, int[5] input_size, bool align_corners) -> Tensor
  use_c10_dispatcher: unboxed_only
  python_module: nn
  dispatch:
    CPU: upsample_trilinear3d_backward_cpu
    CUDA: upsample_trilinear3d_backward_cuda

- func: upsample_nearest1d.out(Tensor self, int[1] output_size, *, Tensor(a!) out) -> Tensor(a!)
  python_module: nn
  dispatch:
    CPU: upsample_nearest1d_out_cpu
    CUDA: upsample_nearest1d_out_cuda

- func: upsample_nearest1d(Tensor self, int[1] output_size) -> Tensor
  use_c10_dispatcher: unboxed_only
  python_module: nn
  dispatch:
    CPU: upsample_nearest1d_cpu
    CUDA: upsample_nearest1d_cuda

- func: upsample_nearest1d_backward.grad_input(Tensor grad_output, int[1] output_size, int[3] input_size, *, Tensor(a!) grad_input) -> Tensor(a!)
  python_module: nn
  dispatch:
    CPU: upsample_nearest1d_backward_out_cpu
    CUDA: upsample_nearest1d_backward_out_cuda

- func: upsample_nearest1d_backward(Tensor grad_output, int[1] output_size, int[3] input_size) -> Tensor
  use_c10_dispatcher: unboxed_only
  python_module: nn
  dispatch:
    CPU: upsample_nearest1d_backward_cpu
    CUDA: upsample_nearest1d_backward_cuda

- func: upsample_nearest2d.out(Tensor self, int[2] output_size, *, Tensor(a!) out) -> Tensor(a!)
  python_module: nn
  dispatch:
    CPU: upsample_nearest2d_out_cpu
    CUDA: upsample_nearest2d_out_cuda

- func: upsample_nearest2d(Tensor self, int[2] output_size) -> Tensor
  use_c10_dispatcher: unboxed_only
  python_module: nn
  dispatch:
    CPU: upsample_nearest2d_cpu
    CUDA: upsample_nearest2d_cuda

- func: upsample_nearest2d_backward.grad_input(Tensor grad_output, int[2] output_size, int[4] input_size, *, Tensor(a!) grad_input) -> Tensor(a!)
  python_module: nn
  dispatch:
    CPU: upsample_nearest2d_backward_out_cpu
    CUDA: upsample_nearest2d_backward_out_cuda

- func: upsample_nearest2d_backward(Tensor grad_output, int[2] output_size, int[4] input_size) -> Tensor
  use_c10_dispatcher: unboxed_only
  python_module: nn
  dispatch:
    CPU: upsample_nearest2d_backward_cpu
    CUDA: upsample_nearest2d_backward_cuda

- func: upsample_nearest3d.out(Tensor self, int[3] output_size, *, Tensor(a!) out) -> Tensor(a!)
  python_module: nn
  dispatch:
    CPU: upsample_nearest3d_out_cpu
    CUDA: upsample_nearest3d_out_cuda

- func: upsample_nearest3d(Tensor self, int[3] output_size) -> Tensor
  use_c10_dispatcher: unboxed_only
  python_module: nn
  dispatch:
    CPU: upsample_nearest3d_cpu
    CUDA: upsample_nearest3d_cuda

- func: upsample_nearest3d_backward.grad_input(Tensor grad_output, int[3] output_size, int[5] input_size, *, Tensor(a!) grad_input) -> Tensor(a!)
  python_module: nn
  dispatch:
    CPU: upsample_nearest3d_backward_out_cpu
    CUDA: upsample_nearest3d_backward_out_cuda

- func: upsample_nearest3d_backward(Tensor grad_output, int[3] output_size, int[5] input_size) -> Tensor
  use_c10_dispatcher: unboxed_only
  python_module: nn
  dispatch:
    CPU: upsample_nearest3d_backward_cpu
    CUDA: upsample_nearest3d_backward_cuda

- func: sigmoid_backward.grad_input(Tensor grad_output, Tensor output, *, Tensor(a!) grad_input) -> Tensor(a!)
  python_module: nn
  dispatch:
    CPU: legacy::cpu::_thnn_sigmoid_backward_out
    CUDA: legacy::cuda::_thnn_sigmoid_backward_out

- func: sigmoid_backward(Tensor grad_output, Tensor output) -> Tensor
  use_c10_dispatcher: full
  python_module: nn
  dispatch:
    CPU: legacy::cpu::_thnn_sigmoid_backward
    CUDA: legacy::cuda::_thnn_sigmoid_backward

- func: tanh_backward.grad_input(Tensor grad_output, Tensor output, *, Tensor(a!) grad_input) -> Tensor(a!)
  python_module: nn
  dispatch:
    CPU: legacy::cpu::_thnn_tanh_backward_out
    CUDA: legacy::cuda::_thnn_tanh_backward_out

- func: tanh_backward(Tensor grad_output, Tensor output) -> Tensor
  use_c10_dispatcher: full
  python_module: nn
  dispatch:
    CPU: legacy::cpu::_thnn_tanh_backward
    CUDA: legacy::cuda::_thnn_tanh_backward

# What's a thnn_conv_ versus a slow_conv_?
#
# Historically, we have inefficient implementations of convolutions
# coming from the THNN/THCUNN library.  These convolutions typically
# operated by computing the Toeplitz matrix and then doing a matrix
# multiply with the input; this is very memory inefficient!  However,
# occasionally, we really don't have anything better, so it's helpful
# to have these fallbacks when there is no more optimized implementation
# in cudnn or mkldnn, etc.  Both thnn_ and slow_ convolutions fall
# into this bucket.
#
# The difference between these two designations, is that thnn_ refers
# to a convolution that is still written in the "legacy" style; that is,
# C code in the THNN/ or THCUNN/ directory.  A slow_ convolution is
# one that is written in the native style: modern C++.  Algorithmically,
# these are the same thing, but we give them different prefixes to
# make the operational distinction clear.

- func: slow_conv_transpose2d.out(Tensor self, Tensor weight, int[2] kernel_size, Tensor? bias=None, int[2] stride=1, int[2] padding=0, int[2] output_padding=0, int[2] dilation=1, *, Tensor(a!) out) -> Tensor(a!)
  python_module: nn
  dispatch:
    CPU: slow_conv_transpose2d_out_cpu
    CUDA: slow_conv_transpose2d_out_cuda

- func: slow_conv_transpose2d(Tensor self, Tensor weight, int[2] kernel_size, Tensor? bias=None, int[2] stride=1, int[2] padding=0, int[2] output_padding=0, int[2] dilation=1) -> Tensor
  python_module: nn
  dispatch:
    CPU: slow_conv_transpose2d_cpu
    CUDA: slow_conv_transpose2d_cuda

- func: slow_conv_transpose2d_backward.grad_output(Tensor grad_output, Tensor self, Tensor weight, int[2] kernel_size, int[2] stride, int[2] padding, int[2] output_padding, int[2] dilation, Tensor columns, Tensor ones, *, Tensor?(a!) grad_input, Tensor?(b!) grad_weight, Tensor?(c!) grad_bias) -> (Tensor(a!), Tensor(b!), Tensor(c!))
  python_module: nn
  dispatch:
    CPU: slow_conv_transpose2d_backward_out_cpu
    CUDA: slow_conv_transpose2d_backward_out_cuda

- func: slow_conv_transpose2d_backward.output_mask(Tensor grad_output, Tensor self, Tensor weight, int[2] kernel_size, int[2] stride, int[2] padding, int[2] output_padding, int[2] dilation, Tensor columns, Tensor ones, bool[3] output_mask) -> (Tensor grad_input, Tensor grad_weight, Tensor grad_bias)
  use_c10_dispatcher: unboxed_only
  python_module: nn
  dispatch:
    CPU: slow_conv_transpose2d_backward_cpu
    CUDA: slow_conv_transpose2d_backward_cuda

- func: slow_conv_transpose3d.out(Tensor self, Tensor weight, int[3] kernel_size, Tensor? bias=None, int[3] stride=1, int[3] padding=0, int[3] output_padding=0, int[3] dilation=1, *, Tensor(a!) out) -> Tensor(a!)
  python_module: nn
  dispatch:
    CPU: slow_conv_transpose3d_out_cpu
    CUDA: slow_conv_transpose3d_out_cuda

- func: slow_conv_transpose3d(Tensor self, Tensor weight, int[3] kernel_size, Tensor? bias=None, int[3] stride=1, int[3] padding=0, int[3] output_padding=0, int[3] dilation=1) -> Tensor
  python_module: nn
  dispatch:
    CPU: slow_conv_transpose3d_cpu
    CUDA: slow_conv_transpose3d_cuda

- func: slow_conv_transpose3d_backward.grad_output(Tensor grad_output, Tensor self, Tensor weight, int[3] kernel_size, int[3] stride, int[3] padding, int[3] output_padding, int[3] dilation, Tensor finput, Tensor fgrad_input, *, Tensor?(a!) grad_input, Tensor?(b!) grad_weight, Tensor?(c!) grad_bias) -> (Tensor(a!), Tensor(b!), Tensor(c!))
  python_module: nn
  dispatch:
    CPU: slow_conv_transpose3d_backward_out_cpu
    CUDA: slow_conv_transpose3d_backward_out_cuda

- func: slow_conv_transpose3d_backward.output_mask(Tensor grad_output, Tensor self, Tensor weight, int[3] kernel_size, int[3] stride, int[3] padding, int[3] output_padding, int[3] dilation, Tensor finput, Tensor fgrad_input, bool[3] output_mask) -> (Tensor grad_input, Tensor grad_weight, Tensor grad_bias)
  use_c10_dispatcher: unboxed_only
  python_module: nn
  dispatch:
    CPU: slow_conv_transpose3d_backward_cpu
    CUDA: slow_conv_transpose3d_backward_cuda

- func: thnn_conv2d.out(Tensor self, Tensor weight, int[2] kernel_size, Tensor? bias=None, int[2] stride=1, int[2] padding=0, *, Tensor(a!) out) -> Tensor(a!)
  python_module: nn

- func: thnn_conv2d(Tensor self, Tensor weight, int[2] kernel_size, Tensor? bias=None, int[2] stride=1, int[2] padding=0) -> Tensor
  python_module: nn

- func: thnn_conv2d_forward.output(Tensor self, Tensor weight, int[2] kernel_size, Tensor? bias, int[2] stride, int[2] padding, *, Tensor(a!) output, Tensor(b!) finput, Tensor(c!) fgrad_input) -> (Tensor(a!), Tensor(b!), Tensor(c!))
  python_module: nn
  dispatch:
    CPU: legacy::cpu::_thnn_conv2d_forward_out
    CUDA: legacy::cuda::_thnn_conv2d_forward_out

- func: thnn_conv2d_forward(Tensor self, Tensor weight, int[2] kernel_size, Tensor? bias, int[2] stride, int[2] padding) -> (Tensor output, Tensor finput, Tensor fgrad_input)
  python_module: nn
  dispatch:
    CPU: legacy::cpu::_thnn_conv2d_forward
    CUDA: legacy::cuda::_thnn_conv2d_forward

- func: thnn_conv2d_backward.grad_input(Tensor grad_output, Tensor self, Tensor weight, int[2] kernel_size, int[2] stride, int[2] padding, Tensor finput, Tensor fgrad_input, *, Tensor?(a!) grad_input, Tensor?(b!) grad_weight, Tensor?(c!) grad_bias) -> (Tensor(a!), Tensor(b!), Tensor(c!))
  python_module: nn
  dispatch:
    CPU: legacy::cpu::_thnn_conv2d_backward_out
    CUDA: legacy::cuda::_thnn_conv2d_backward_out

- func: thnn_conv2d_backward.output_mask(Tensor grad_output, Tensor self, Tensor weight, int[2] kernel_size, int[2] stride, int[2] padding, Tensor finput, Tensor fgrad_input, bool[3] output_mask) -> (Tensor grad_input, Tensor grad_weight, Tensor grad_bias)
  use_c10_dispatcher: unboxed_only
  python_module: nn
  dispatch:
    CPU: legacy::cpu::_thnn_conv2d_backward
    CUDA: legacy::cuda::_thnn_conv2d_backward

- func: thnn_conv_depthwise2d.out(Tensor self, Tensor weight, int[2] kernel_size, Tensor? bias=None, int[2] stride=1, int[2] padding=0, int[2] dilation=1, *, Tensor(a!) out) -> Tensor(a!)
  python_module: nn

- func: thnn_conv_depthwise2d(Tensor self, Tensor weight, int[2] kernel_size, Tensor? bias=None, int[2] stride=1, int[2] padding=0, int[2] dilation=1) -> Tensor
  python_module: nn

- func: thnn_conv_depthwise2d_forward.out(Tensor self, Tensor weight, int[2] kernel_size, Tensor? bias, int[2] stride, int[2] padding, int[2] dilation, *, Tensor(a!) out) -> Tensor(a!)
  python_module: nn
  dispatch:
    CUDA: legacy::cuda::_thnn_conv_depthwise2d_forward_out

- func: thnn_conv_depthwise2d_forward(Tensor self, Tensor weight, int[2] kernel_size, Tensor? bias, int[2] stride, int[2] padding, int[2] dilation) -> Tensor
  python_module: nn
  dispatch:
    CUDA: legacy::cuda::_thnn_conv_depthwise2d_forward

- func: thnn_conv_depthwise2d_backward.grad_input(Tensor grad_output, Tensor self, Tensor weight, int[2] kernel_size, int[2] stride, int[2] padding, int[2] dilation, *, Tensor?(a!) grad_input, Tensor?(b!) grad_weight) -> (Tensor(a!), Tensor(b!))
  python_module: nn
  dispatch:
    CUDA: legacy::cuda::_thnn_conv_depthwise2d_backward_out

- func: thnn_conv_depthwise2d_backward.output_mask(Tensor grad_output, Tensor self, Tensor weight, int[2] kernel_size, int[2] stride, int[2] padding, int[2] dilation, bool[2] output_mask) -> (Tensor grad_input, Tensor grad_weight)
  use_c10_dispatcher: unboxed_only
  python_module: nn
  dispatch:
    CUDA: legacy::cuda::_thnn_conv_depthwise2d_backward

- func: thnn_conv3d.out(Tensor self, Tensor weight, int[3] kernel_size, Tensor? bias=None, int[3] stride=1, int[3] padding=0, *, Tensor(a!) out) -> Tensor(a!)
  python_module: nn

- func: thnn_conv3d(Tensor self, Tensor weight, int[3] kernel_size, Tensor? bias=None, int[3] stride=1, int[3] padding=0) -> Tensor
  python_module: nn

- func: thnn_conv3d_forward.output(Tensor self, Tensor weight, int[3] kernel_size, Tensor? bias, int[3] stride, int[3] padding, *, Tensor(a!) output, Tensor(b!) finput, Tensor(c!) fgrad_input) -> (Tensor(a!), Tensor(b!), Tensor(c!))
  python_module: nn
  dispatch:
    CPU: legacy::cpu::_thnn_conv3d_forward_out

- func: thnn_conv3d_forward(Tensor self, Tensor weight, int[3] kernel_size, Tensor? bias, int[3] stride, int[3] padding) -> (Tensor output, Tensor finput, Tensor fgrad_input)
  python_module: nn
  dispatch:
    CPU: legacy::cpu::_thnn_conv3d_forward

- func: thnn_conv3d_backward.grad_input(Tensor grad_output, Tensor self, Tensor weight, int[3] kernel_size, int[3] stride, int[3] padding, Tensor finput, Tensor fgrad_input, *, Tensor?(a!) grad_input, Tensor?(b!) grad_weight, Tensor?(c!) grad_bias) -> (Tensor(a!), Tensor(b!), Tensor(c!))
  python_module: nn
  dispatch:
    CPU: legacy::cpu::_thnn_conv3d_backward_out

- func: thnn_conv3d_backward.output_mask(Tensor grad_output, Tensor self, Tensor weight, int[3] kernel_size, int[3] stride, int[3] padding, Tensor finput, Tensor fgrad_input, bool[3] output_mask) -> (Tensor grad_input, Tensor grad_weight, Tensor grad_bias)
  use_c10_dispatcher: unboxed_only
  python_module: nn
  dispatch:
    CPU: legacy::cpu::_thnn_conv3d_backward

- func: slow_conv_dilated2d(Tensor self, Tensor weight, int[2] kernel_size, Tensor? bias=None, int[2] stride=1, int[2] padding=0, int[2] dilation=1) -> Tensor
  python_module: nn
  dispatch:
    CPU: slow_conv_dilated2d_cpu
    CUDA: slow_conv_dilated2d_cuda

- func: slow_conv_dilated2d_backward(Tensor grad_output, Tensor self, Tensor weight, int[2] kernel_size, int[2] stride, int[2] padding, int[2] dilation, bool[3] output_mask) -> (Tensor grad_input, Tensor grad_weight, Tensor grad_bias)
  use_c10_dispatcher: unboxed_only
  python_module: nn
  dispatch:
    CPU: slow_conv_dilated2d_backward_cpu
    CUDA: slow_conv_dilated2d_backward_cuda

- func: slow_conv_dilated3d(Tensor self, Tensor weight, int[3] kernel_size, Tensor? bias=None, int[3] stride=1, int[3] padding=0, int[3] dilation=1) -> Tensor
  python_module: nn
  dispatch:
    CPU: slow_conv_dilated3d_cpu
    CUDA: slow_conv_dilated3d_cuda

- func: slow_conv_dilated3d_backward(Tensor grad_output, Tensor self, Tensor weight, int[3] kernel_size, int[3] stride, int[3] padding, int[3] dilation, bool[3] output_mask) -> (Tensor grad_input, Tensor grad_weight, Tensor grad_bias)
  use_c10_dispatcher: unboxed_only
  python_module: nn
  dispatch:
    CPU: slow_conv_dilated3d_backward_cpu
    CUDA: slow_conv_dilated3d_backward_cuda

- func: col2im.out(Tensor self, int[2] output_size, int[2] kernel_size, int[2] dilation, int[2] padding, int[2] stride, *, Tensor(a!) out) -> Tensor(a!)
  python_module: nn
  dispatch:
    CPU: col2im_out_cpu
    CUDA: col2im_out_cuda

- func: col2im(Tensor self, int[2] output_size, int[2] kernel_size, int[2] dilation, int[2] padding, int[2] stride) -> Tensor
  use_c10_dispatcher: unboxed_only
  python_module: nn
  dispatch:
    CPU: col2im_cpu
    CUDA: col2im_cuda

- func: col2im_backward.grad_input(Tensor grad_output, int[2] kernel_size, int[2] dilation, int[2] padding, int[2] stride, *, Tensor(a!) grad_input) -> Tensor(a!)
  python_module: nn
  dispatch:
    CPU: col2im_backward_out_cpu
    CUDA: col2im_backward_out_cuda

- func: col2im_backward(Tensor grad_output, int[2] kernel_size, int[2] dilation, int[2] padding, int[2] stride) -> Tensor
  use_c10_dispatcher: unboxed_only
  python_module: nn
  dispatch:
    CPU: col2im_backward_cpu
    CUDA: col2im_backward_cuda

- func: im2col.out(Tensor self, int[2] kernel_size, int[2] dilation, int[2] padding, int[2] stride, *, Tensor(a!) out) -> Tensor(a!)
  python_module: nn
  dispatch:
    CPU: im2col_out_cpu
    CUDA: im2col_out_cuda

- func: im2col(Tensor self, int[2] kernel_size, int[2] dilation, int[2] padding, int[2] stride) -> Tensor
  use_c10_dispatcher: unboxed_only
  python_module: nn
  dispatch:
    CPU: im2col_cpu
    CUDA: im2col_cuda

- func: im2col_backward.grad_input(Tensor grad_output, int[2] input_size, int[2] kernel_size, int[2] dilation, int[2] padding, int[2] stride, *, Tensor(a!) grad_input) -> Tensor(a!)
  python_module: nn
  dispatch:
    CPU: im2col_backward_out_cpu
    CUDA: im2col_backward_out_cuda

- func: im2col_backward(Tensor grad_output, int[2] input_size, int[2] kernel_size, int[2] dilation, int[2] padding, int[2] stride) -> Tensor
  use_c10_dispatcher: unboxed_only
  python_module: nn
  dispatch:
    CPU: im2col_backward_cpu
    CUDA: im2col_backward_cuda<|MERGE_RESOLUTION|>--- conflicted
+++ resolved
@@ -53,14 +53,10 @@
 - func: output_nr(Tensor self) -> int
   variants: method
 
-<<<<<<< HEAD
+- func: _version(Tensor self) -> int
+  variants: method
+
 - func: rename_(Tensor(a!) self, Dimname[]? names) -> Tensor(a!)
-=======
-- func: _version(Tensor self) -> int
-  variants: method
-
-- func: names_(Tensor(a!) self, Dimname[]? names) -> Tensor(a!)
->>>>>>> 6b255624
   variants: method
   supports_named_tensor: True
 
