--- conflicted
+++ resolved
@@ -25,9 +25,6 @@
              int64_t dW, // dilation
              Tensor &qy
             );
-<<<<<<< HEAD
-using qtopk_fn = void(*)(Tensor&, Tensor&, const Tensor&, int64_t, int64_t, bool, bool);
-=======
 using qadaptive_avg_pool2d_fn =
     void (*)(const Tensor &qx,
              Tensor &qy,
@@ -61,7 +58,7 @@
              bool count_include_pad,
              c10::optional<int64_t> divisor_override
             );
->>>>>>> 99226cd5
+using qtopk_fn = void(*)(Tensor&, Tensor&, const Tensor&, int64_t, int64_t, bool, bool);
 
 // using qavg_pool2d_fn
 DECLARE_DISPATCH(qrelu_fn, qrelu_stub);
@@ -69,12 +66,9 @@
 DECLARE_DISPATCH(qadd_fn, qadd_stub);
 DECLARE_DISPATCH(qadd_fn, qadd_relu_stub);
 DECLARE_DISPATCH(qmaxpool_2d_fn, qmaxpool_2d_nhwc_stub);
-<<<<<<< HEAD
-DECLARE_DISPATCH(qtopk_fn, qtopk_stub);
-=======
 DECLARE_DISPATCH(qadaptive_avg_pool2d_fn, qadaptive_avg_pool2d_nhwc_stub);
 DECLARE_DISPATCH(qavg_pool2d_fn, qavg_pool2d_nhwc_stub);
->>>>>>> 99226cd5
+DECLARE_DISPATCH(qtopk_fn, qtopk_stub);
 
 } // namespace native
 } // namespace at