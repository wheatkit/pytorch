--- conflicted
+++ resolved
@@ -184,11 +184,7 @@
           act_ptr,
           *packB,
           reinterpret_cast<uint8_t*>(output.data_ptr<c10::quint8>()),
-<<<<<<< HEAD
           buffer.data_ptr<int32_t>(),
-=======
-          buffer.data<int32_t>(),
->>>>>>> 2667eaf5
           outputProcObj,
           0 /* thread_id*/,
           1 /* num_threads */);
