#!/usr/bin/env python3

"""
This script is the source of truth for config.yml.
Please see README.md in this directory for details.
"""

import os
import sys
import shutil
from collections import namedtuple, OrderedDict

import cimodel.data.pytorch_build_definitions as pytorch_build_definitions
import cimodel.data.binary_build_definitions as binary_build_definitions
import cimodel.data.caffe2_build_definitions as caffe2_build_definitions
import cimodel.lib.miniutils as miniutils
import cimodel.lib.miniyaml as miniyaml


class File(object):
    """
    Verbatim copy the contents of a file into config.yml
    """
    def __init__(self, filename):
        self.filename = filename

    def write(self, output_filehandle):
        with open(os.path.join("verbatim-sources", self.filename)) as fh:
            shutil.copyfileobj(fh, output_filehandle)


class FunctionGen(namedtuple('FunctionGen', 'function depth')):
    __slots__ = ()


class Treegen(FunctionGen):
    """
    Insert the content of a YAML tree into config.yml
    """

    def write(self, output_filehandle):
        build_dict = OrderedDict()
        self.function(build_dict)
        miniyaml.render(output_filehandle, build_dict, self.depth)


class Listgen(FunctionGen):
    """
    Insert the content of a YAML list into config.yml
    """
    def write(self, output_filehandle):
        miniyaml.render(output_filehandle, self.function(), self.depth)


def horizontal_rule():
    return "".join("#" * 78)


class Header(object):

    def __init__(self, title, summary=None):
        self.title = title
        self.summary_lines = summary or []

    def write(self, output_filehandle):
        text_lines = [self.title] + self.summary_lines
        comment_lines = ["# " + x for x in text_lines]
        lines = miniutils.sandwich([horizontal_rule()], comment_lines)

        for line in filter(None, lines):
            output_filehandle.write(line + "\n")


# Order of this list matters to the generated config.yml.
YAML_SOURCES = [
    File("header-section.yml"),
    File("commands.yml"),
    File("nightly-binary-build-defaults.yml"),
    Header("Build parameters"),
    File("pytorch-build-params.yml"),
    File("caffe2-build-params.yml"),
    File("binary-build-params.yml"),
    Header("Job specs"),
    File("pytorch-job-specs.yml"),
    File("caffe2-job-specs.yml"),
    File("binary-job-specs.yml"),
    File("job-specs-setup.yml"),
    File("job-specs-custom.yml"),
    File("binary_update_htmls.yml"),
    File("binary-build-tests.yml"),
    File("workflows.yml"),
    Listgen(pytorch_build_definitions.get_workflow_jobs, 3),
    File("workflows-pytorch-macos-builds.yml"),
    File("workflows-pytorch-android-gradle-build.yml"),
    File("workflows-pytorch-ios-builds.yml"),
    Listgen(caffe2_build_definitions.get_workflow_jobs, 3),
    File("workflows-binary-builds-smoke-subset.yml"),
    Header("Daily smoke test trigger"),
    Treegen(binary_build_definitions.add_binary_smoke_test_jobs, 1),
    Header("Daily binary build trigger"),
    Treegen(binary_build_definitions.add_binary_build_jobs, 1),
<<<<<<< HEAD
=======
    File("workflows-nightly-ios-binary-builds.yml"),
    File("workflows-nightly-android-binary-builds.yml"),
>>>>>>> b63f8ef2
    Header("Nightly tests"),
    Listgen(binary_build_definitions.get_nightly_tests, 3),
    File("workflows-nightly-uploads-header.yml"),
    Listgen(binary_build_definitions.get_nightly_uploads, 3),
    File("workflows-s3-html.yml"),
]


def stitch_sources(output_filehandle):
    for f in YAML_SOURCES:
        f.write(output_filehandle)


if __name__ == "__main__":

    stitch_sources(sys.stdout)<|MERGE_RESOLUTION|>--- conflicted
+++ resolved
@@ -99,11 +99,8 @@
     Treegen(binary_build_definitions.add_binary_smoke_test_jobs, 1),
     Header("Daily binary build trigger"),
     Treegen(binary_build_definitions.add_binary_build_jobs, 1),
-<<<<<<< HEAD
-=======
     File("workflows-nightly-ios-binary-builds.yml"),
     File("workflows-nightly-android-binary-builds.yml"),
->>>>>>> b63f8ef2
     Header("Nightly tests"),
     Listgen(binary_build_definitions.get_nightly_tests, 3),
     File("workflows-nightly-uploads-header.yml"),
